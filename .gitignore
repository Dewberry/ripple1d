--- conflicted
+++ resolved
@@ -179,11 +179,5 @@
 tests/outputs
 pids.txt
 py312/
-<<<<<<< HEAD
 *.log*
-__version__.py
-venv3*
-=======
-venv3/
-__version__.py
->>>>>>> 9be13c60
+venv3/