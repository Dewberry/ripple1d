--- conflicted
+++ resolved
@@ -22,10 +22,6 @@
     ras_version: str = "631",
     show_ras: bool = False,
 ):
-<<<<<<< HEAD
-    """Write and compute initial normal depth runs to develop initial rating curves."""
-    logging.info(f"create_model_run_normal_depth starting")
-=======
     """Write and compute initial normal depth runs to develop initial rating curves.
 
     Parameters
@@ -64,8 +60,7 @@
     established by running conflate_model.  The downstream boundary condition
     for these runs are set to normal depth with slope of 0.001.
     """
-    logging.info(f"{task_id} | create_model_run_normal_depth starting")
->>>>>>> 42e8714b
+    logging.info(f"create_model_run_normal_depth starting")
     nwm_rm = NwmReachModel(submodel_directory)
 
     if not nwm_rm.file_exists(nwm_rm.conflation_file):
@@ -119,10 +114,6 @@
     write_depth_grids: str = True,
     show_ras: bool = False,
 ):
-<<<<<<< HEAD
-    """Write and compute incremental normal depth runs to develop rating curves and depth grids."""
-    logging.info("run_incremental_normal_depth starting")
-=======
     """Write and compute incremental normal depth runs to develop rating curves and depth grids.
 
     Parameters
@@ -164,8 +155,7 @@
     the model with a normal depth downstream boundary condition with slope of
     0.001.
     """
-    logging.info(f"{task_id} | run_incremental_normal_depth starting")
->>>>>>> 42e8714b
+    logging.info("run_incremental_normal_depth starting")
     nwm_rm = NwmReachModel(submodel_directory)
 
     if not nwm_rm.file_exists(nwm_rm.conflation_file):
@@ -222,10 +212,6 @@
     write_depth_grids: str = True,
     show_ras: bool = False,
 ):
-<<<<<<< HEAD
-    """Write and compute known water surface elevation runs to develop rating curves and depth grids."""
-    logging.info("run_known_wse starting")
-=======
     """Write and compute known water surface elevation runs to develop rating curves and depth grids.
 
     Parameters
@@ -267,8 +253,7 @@
     generated. Discharges for the rating curves are selected from the HEC-RAS
     plan with suffix "_nd" generated with Run_incremental_normal_depth.
     """
-    logging.info(f"{task_id} | run_known_wse starting")
->>>>>>> 42e8714b
+    logging.info("run_known_wse starting")
     nwm_rm = NwmReachModel(submodel_directory)
 
     if not nwm_rm.file_exists(nwm_rm.conflation_file):
@@ -443,7 +428,8 @@
     max_depth = np.max(depth)
     start_depth = np.floor(min_depth / increment) * increment  # round down to nearest increment
     new_depth = np.arange(start_depth, max_depth + increment, increment)
-    new_depth = np.clip(new_depth, depth.min(), depth.max())  # "new_flow" will be limited to "flow" range by np.interp.  This line makes "new_depth" max and min line up with those values.
+    new_depth = np.clip(new_depth, depth.min(), depth.max())  # "new_flow" will be limited to "flow" range by np.interp.
+    # This line makes "new_depth" max and min line up with those values.
     new_flow = np.interp(new_depth, np.sort(depth), np.sort(flow))
 
     return new_depth, new_flow