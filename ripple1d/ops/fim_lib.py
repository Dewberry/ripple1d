--- conflicted
+++ resolved
@@ -129,11 +129,8 @@
 def create_fim_lib(
     submodel_directory: str,
     plans: list,
-<<<<<<< HEAD
     library_directory: str,
-=======
     cleanup: bool,
->>>>>>> e03f416f
     ras_version: str = "631",
     table_name: str = "rating_curves",
     tiled: bool = False,
