--- conflicted
+++ resolved
@@ -15,7 +15,11 @@
 import ripple1d
 from ripple1d.consts import METERS_PER_FOOT
 from ripple1d.data_model import NwmReachModel, RippleSourceDirectory, RippleSourceModel
-from ripple1d.utils.ripple_utils import clip_ras_centerline, fix_reversed_xs, xs_concave_hull
+from ripple1d.utils.ripple_utils import (
+    clip_ras_centerline,
+    fix_reversed_xs,
+    xs_concave_hull,
+)
 
 warnings.filterwarnings("ignore")
 
@@ -39,44 +43,28 @@
         self._ripple_xs_concave_hull = None
 
     def set_nwm_id(self, nwm_id: str):
-<<<<<<< HEAD
-        """Set the NWM ID."""
-=======
         """Set the network ID."""
->>>>>>> 42e8714b
         self.nwm_id = nwm_id
         self._subset_gdf = None
         self._ripple_xs_concave_hull = None
 
     @property
     def ripple_us_xs(self):
-<<<<<<< HEAD
-        """Return upstream xs."""
-=======
         """The most upstream cross section for the ripple model."""
->>>>>>> 42e8714b
         return self.ripple_xs.loc[
             self.ripple_xs["river_station"] == self.ripple_xs["river_station"].max(), "geometry"
         ].iloc[0]
 
     @property
     def ripple_ds_xs(self):
-<<<<<<< HEAD
-        """Return downstream xs."""
-=======
         """The most downstream cross section for the ripple model."""
->>>>>>> 42e8714b
         return self.ripple_xs.loc[
             self.ripple_xs["river_station"] == self.ripple_xs["river_station"].min(), "geometry"
         ].iloc[0]
 
     @property
     def split_source_hull(self):
-<<<<<<< HEAD
-        """Split source hull."""
-=======
         """Split the concave hull of the source model using the upstream and downstream cross sections of the submodel."""
->>>>>>> 42e8714b
         geoms = split(self.source_hulls.geometry.iloc[0], self.ripple_us_xs).geoms
         hulls = []
         for geom in geoms:
@@ -93,11 +81,7 @@
 
     @property
     def ripple_xs_concave_hull(self):
-<<<<<<< HEAD
-        """Return concave hull."""
-=======
         """Get the concave hull of the cross sections."""
->>>>>>> 42e8714b
         if self._ripple_xs_concave_hull is None:
             try:
                 hulls = self.split_source_hull
@@ -568,12 +552,7 @@
             json.dump(ripple1d_parameters, f, indent=4)
 
 
-<<<<<<< HEAD
 def extract_submodel(source_model_directory: str, submodel_directory: str, nwm_id: int):
-    """Use ripple conflation data to create a new GPKG from an existing ras geopackage."""
-    # time.sleep(10)
-=======
-def extract_submodel(source_model_directory: str, submodel_directory: str, nwm_id: int, task_id: str = ""):
     """Use ripple conflation data to create a new GPKG from an existing ras geopackage.
 
     Create a new geopackage with information for a specific NWM reach.  The new geopackage contains layer for the river centerline, cross-sections, and structures.
@@ -601,10 +580,7 @@
     FileNotFoundError
         Raised when no .conflation.json is found in the source model directory
     """
-    logging.info(f"{task_id} | extract_submodel starting")
-    rsd = RippleSourceDirectory(source_model_directory)
-    logging.debug(f"{task_id} | preparing to extract NWM ID {nwm_id} from {rsd.ras_project_file}")
->>>>>>> 42e8714b
+    # time.sleep(10)
 
     if not os.path.exists(source_model_directory):
         raise FileNotFoundError(
