--- conflicted
+++ resolved
@@ -9,10 +9,7 @@
 import pandas as pd
 import pystac
 
-<<<<<<< HEAD
-=======
 import ripple1d
->>>>>>> 88707907
 from ripple1d.conflate.plotter import plot_conflation_results
 from ripple1d.conflate.rasfim import (
     RasFimConflater,
@@ -102,12 +99,9 @@
 
         reach_metadata = ras_reaches_metadata(rfc, candidate_reaches)
         metadata.update(reach_metadata)
-<<<<<<< HEAD
 
     rfc.write_hulls()
     metadata["nwm_reach_source"] = rfc.nwm_pq
-=======
->>>>>>> 88707907
 
     return metadata
 
