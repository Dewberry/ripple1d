"""Extract geospatial data from HEC-RAS files."""

import glob
import json
import logging
import os
import shutil
import sqlite3
import tempfile
from pathlib import Path, PurePosixPath

import boto3
import geopandas as gpd
import pandas as pd
import pystac
from botocore.exceptions import ParamValidationError
from pyproj import CRS

import ripple1d
from ripple1d.data_model import NwmReachModel, RippleSourceModel
from ripple1d.errors import CouldNotIdentifyPrimaryPlanError, NoFlowFileSpecifiedError
from ripple1d.ras import VALID_GEOMS, VALID_STEADY_FLOWS, RasFlowText, RasGeomText, RasManager, RasPlanText, RasProject
from ripple1d.utils.dg_utils import bbox_to_polygon
from ripple1d.utils.gpkg_utils import (
    create_geom_item,
    create_thumbnail_from_gpkg,
    get_asset_info,
    get_river_miles,
    gpkg_to_geodataframe,
    reproject,
    write_thumbnail_to_s3,
)
from ripple1d.utils.ripple_utils import fix_reversed_xs, get_path, prj_is_ras, xs_concave_hull
from ripple1d.utils.s3_utils import (
    get_basic_object_metadata,
    init_s3_resources,
    list_keys,
    s3_key_public_url_converter,
    str_from_s3,
)
from ripple1d.utils.sqlite_utils import create_non_spatial_table


def geom_flow_to_gpkg(
    ras_project: RasProject, crs: str, gpkg_file: str, metadata: dict, client: boto3.client = None, bucket: str = None
) -> None:
    """Write geometry and flow data to a geopackage."""
    layers, metadata = geom_flow_to_gdfs(ras_project, crs, metadata, client, bucket)
    for layer, gdf in layers.items():
        if layer == "XS":
            gdf = fix_reversed_xs(layers["XS"], layers["River"])
            if "Junction" in layers.keys():
                xs_concave_hull(gdf, layers["Junction"]).to_file(gpkg_file, driver="GPKG", layer="XS_concave_hull")
            else:
                xs_concave_hull(gdf).to_file(gpkg_file, driver="GPKG", layer="XS_concave_hull")
        gdf.to_file(gpkg_file, driver="GPKG", layer=layer)
    create_non_spatial_table(gpkg_file, metadata)
    return metadata


def find_a_valid_file(
    directory: str, valid_extensions: list[str], client: boto3.client = None, bucket: str = None
) -> str:
    """Find a file in the directory that contains a valid extension. Returns the first valid file found."""
    if client and bucket:
        paths = list_keys(client, bucket, directory)
    else:
        paths = glob.glob(f"{directory}/*")
    for path in paths:
        if Path(path).suffix in valid_extensions:
            return path


def gather_metdata(metadata: dict, ras_project: RasProject, rp: RasPlanText, rf: RasFlowText, rg: RasGeomText) -> dict:
    """Gather metadata from the ras project and its components."""
    metadata["plans_files"] = "\n".join(
        [get_path(i).replace(f"{ras_project._ras_dir}\\", "") for i in ras_project.plans if get_path(i)]
    )
    metadata["geom_files"] = "\n".join(
        [get_path(i).replace(f"{ras_project._ras_dir}\\", "") for i in ras_project.geoms if get_path(i)]
    )
    metadata["steady_flow_files"] = "\n".join(
        [get_path(i).replace(f"{ras_project._ras_dir}\\", "") for i in ras_project.steady_flows if get_path(i)]
    )
    metadata["unsteady_flow_files"] = "\n".join(
        [get_path(i).replace(f"{ras_project._ras_dir}\\", "") for i in ras_project.unsteady_flows if get_path(i)]
    )
    metadata["ras_project_file"] = ras_project._ras_text_file_path.replace(f"{ras_project._ras_dir}\\", "")
    metadata["ras_project_title"] = ras_project.title
    metadata["plans_titles"] = "\n".join(
        [RasPlanText(get_path(i), rg.crs).title for i in ras_project.plans if get_path(i)]
    )
    metadata["geom_titles"] = "\n".join(
        [RasGeomText(get_path(i), rg.crs).title for i in ras_project.geoms if get_path(i)]
    )
    metadata["steady_flow_titles"] = "\n".join(
        [RasFlowText(get_path(i)).title for i in ras_project.steady_flows if get_path(i)]
    )
    metadata["active_plan"] = get_path(ras_project._ras_root_path + ras_project.current_plan).replace(
        f"{ras_project._ras_dir}\\", ""
    )
    metadata["primary_plan_file"] = get_path(rp._ras_text_file_path).replace(f"{ras_project._ras_dir}\\", "")
    metadata["primary_plan_title"] = rp.title
    metadata["primary_flow_file"] = get_path(rf._ras_text_file_path).replace(f"{ras_project._ras_dir}\\", "")
    metadata["primary_geom_file"] = get_path(rg._ras_text_file_path).replace(f"{ras_project._ras_dir}\\", "")
    metadata["primary_geom_title"] = rg.title
    metadata["primary_flow_title"] = rf.title
    if len(rg.version) >= 1:
        metadata["ras_version"] = rg.version[0]
    else:
        metadata["ras_version"] = None
    metadata["ripple1d_version"] = ripple1d.__version__
    fcls = pd.DataFrame(rf.flow_change_locations)
    metadata["profile_names"] = "\n".join(fcls["profile_names"].iloc[0])
    metadata["units"] = ras_project.units
    return metadata


def geom_flow_to_gdfs(
    ras_project: RasProject, crs: str, metadata: dict, client: boto3.client = None, bucket: str = None
) -> tuple:
    """Write geometry and flow data to a geopackage."""
    if client and bucket:
        rp = detemine_primary_plan(ras_project, crs, ras_project._ras_text_file_path, client, bucket)
        # get steady flow file
        try:
            plan_steady_file = get_path(rp.plan_steady_file, client, bucket)
        except NoFlowFileSpecifiedError as e:
            logging.warning(e)
            plan_steady_file = find_a_valid_file(ras_project._ras_dir, VALID_STEADY_FLOWS, client, bucket)

        # get geometry file
        try:
            plan_geom_file = get_path(rp.plan_geom_file, client, bucket)
        except NoFlowFileSpecifiedError:
            logging.warning(e)
            plan_geom_file = find_a_valid_file(ras_project._ras_dir, VALID_GEOMS, client, bucket)

        string = str_from_s3(plan_steady_file, client, bucket)
        rf = RasFlowText.from_str(string, " .f01")

        string = str_from_s3(plan_geom_file, client, bucket)
        rg = RasGeomText.from_str(string, crs, " .g01")

    else:
        rp = detemine_primary_plan(ras_project, crs, ras_project._ras_text_file_path)

        try:
            plan_steady_file = get_path(rp.plan_steady_file)
        except NoFlowFileSpecifiedError as e:
            logging.warning(e)
            plan_steady_file = find_a_valid_file(ras_project._ras_dir, VALID_STEADY_FLOWS)

        try:
            plan_geom_file = get_path(rp.plan_geom_file)
        except NoFlowFileSpecifiedError as e:
            logging.warning(e)
            plan_geom_file = find_a_valid_file(ras_project._ras_dir, VALID_GEOMS)

        rf = RasFlowText(plan_steady_file)
        rg = RasGeomText(plan_geom_file, crs)

    layers = {}
    if rg.cross_sections:
        xs_gdf = rg.xs_gdf
        if "u" in Path(plan_steady_file).suffix:
            xs_gdf["flow_tile"] = rf.title
        else:
            xs_gdf = geom_flow_xs_gdf(rg, rf, xs_gdf)
        xs_gdf["plan_title"] = rp.title
        xs_gdf["geom_title"] = rg.title
        if len(rg.version) >= 1:
            xs_gdf["version"] = rg.version[0]
        else:
            xs_gdf["version"] = None
        xs_gdf["units"] = ras_project.units
        xs_gdf["project_title"] = ras_project.title
        layers["XS"] = xs_gdf

    if rg.reaches:
        layers["River"] = rg.reach_gdf

    if rg.junctions:
        layers["Junction"] = rg.junction_gdf

    if rg.structures:
        layers["Structure"] = rg.structures_gdf

    return layers, gather_metdata(metadata, ras_project, rp, rf, rg)


def geom_flow_xs_gdf(rg: RasGeomText, rf: RasFlowText, xs_gdf: gpd.GeoDataFrame) -> gpd.GeoDataFrame:
    """Create a geodataframe with cross section geometry and flow data."""
    xs_gdf[["flows", "profile_names"]] = None, None

    fcls = pd.DataFrame(rf.flow_change_locations)
    fcls["river_reach"] = fcls["river"] + fcls["reach"]

    for river_reach in fcls["river_reach"].unique():
        # get flow change locations for this reach
        fcls_rr = fcls.loc[fcls["river_reach"] == river_reach, :].sort_values(by="rs", ascending=False)

        # iterate through this reaches flow change locations and set cross section flows/profile names
        for _, row in fcls_rr.iterrows():
            # add flows to xs_gdf
            xs_gdf.loc[
                (xs_gdf["river"] == row["river"])
                & (xs_gdf["reach"] == row["reach"])
                & (xs_gdf["river_station"] <= row["rs"]),
                "flows",
            ] = "\n".join([str(f) for f in row["flows"]])

            # add profile names to xs_gdf
            xs_gdf.loc[
                (xs_gdf["river"] == row["river"])
                & (xs_gdf["reach"] == row["reach"])
                & (xs_gdf["river_station"] <= row["rs"]),
                "profile_names",
            ] = "\n".join(row["profile_names"])

    xs_gdf["flow_title"] = rf.title
    return xs_gdf


def detemine_primary_plan(
    ras_project: RasProject,
    crs: str,
    ras_text_file_path: str,
    client: boto3.session.Session.client = None,
    bucket: str = None,
) -> RasPlanText:
    """
    Determine the primary plan for a ras project.

    Exammple: The active plan if it does not contain encroachments.
    If the active plan contains encroachments, the first plan without encroachments is returned.
    If no plans are found without encroachments, an error is raised.
    """
    if len(ras_project.plans) == 1:
        if client:
            plan_path = get_path(ras_project.plans[0], client, bucket)
            string = str_from_s3(plan_path, client, bucket)
            return RasPlanText.from_str(string, crs, plan_path)
        else:
            plan_path = get_path(ras_project.plans[0])
            return RasPlanText(plan_path, crs)
    candidate_plans = []
    for plan_path in ras_project.plans:
        plan_path = get_path(ras_project.plans[0], client, bucket)
        if client:
            try:
                string = str_from_s3(plan_path, client, bucket)
            except ParamValidationError as e:
                logging.warning(f"Missing plan file {plan_path} in {ras_project._ras_text_file_path}")
                continue
            if not string.__contains__("Encroach Node"):
                candidate_plans.append(RasPlanText.from_str(string, crs, plan_path))
        else:
            if os.path.exists(plan_path):
                with open(plan_path) as src:
                    string = src.read()
                if not string.__contains__("Encroach Node"):
                    candidate_plans.append(RasPlanText.from_str(string, crs, plan_path))
    if len(candidate_plans) > 1 or not candidate_plans:
        plan_path = ras_project._ras_root_path + "." + ras_project.current_plan.lstrip(".")
        if client:
            string = str_from_s3(plan_path, client, bucket)
            return RasPlanText.from_str(string, crs, plan_path)
        else:
            return RasPlanText(plan_path, crs)
        # raise CouldNotIdentifyPrimaryPlanError(f"Could not identfiy a primary plan for {ras_text_file_path}")
    else:
        return candidate_plans[0]


<<<<<<< HEAD
def gpkg_from_ras(source_model_directory: str, crs: str, metadata: dict):
    """Write geometry and flow data to a geopackage locally."""
    logging.info("gpkg_from_ras starting")
=======
def gpkg_from_ras(source_model_directory: str, crs: str, metadata: dict, task_id: str = ""):
    """Write geometry and flow data to a geopackage locally.

    Parameters
    ----------
    source_model_directory : str
        The path to the directory containing HEC-RAS project, plan, geometry,
        and flow files.  
    crs : str
        This can be any string interpretable by the pyproj CRS function
        (https://pyproj4.github.io/pyproj/stable/api/crs/crs.html)
    metadata : dict
        A dictionary of miscellaneous metadata that will be appended to the
        non-spatial metadata table in the final geopackage.
    task_id : str, optional
        Task ID to use for logging, by default ""

    Raises
    ------
    FileNotFoundError
        Raises when no rar project (.prj) file is found

    Notes
    -----
    The gpkg_from_ras endpoint extracts data contained within the HEC-RAS
    geometry and flow files and exports them to a geopackage file.  When the
    directory containing a HEC-RAS project is submitted, ripple1d will scan the
    directory for the following files

    * **Project file (.prj)** ripple1d scans the directory for .prj files and identifies any that are HEC-RAS project files (*Note: if more than one valid project file is identified, one will be arbitrarily selected*).
    * **Plan file (.p0x)** ripple1d scans the project file for a list of plans and determine whether the plans contain encroachments. Since encroachments are often indicative of a floodway run as opposed to an existing condition run, the first listed plan without any encroachments is selected as the primary plan.
    * **Flow file (.f0x)** ripple1d checks to see if the flow file listed in the primary plan exists.  If no flow file is specified within the primary plan, or if the specified flow file does not exist, ripple1d will search the directory for any valid steady flow files in the directory and select an arbitrary one.  If no steady flow file is found, geopackage creation will continue with no flow metadata being recorded.
    * **Geometry file (.g0x)** ripple1d checks to see if the geometry file listed in the primary plan exists.  If no geometry file is specified within the primary plan, or if the specified geometry file does not exist , ripple1d will search the directory for any valid geometry files in the directory and select an arbitrary one.

    Once a set of HEC-RAS files are identified, ripple1d will extract
    cross-sectional geometry, reach centerlines, junction points, and structure
    extents and save them as individual layers within a geopackage.  Ripple1d
    creates an additional non-spatial table within the geopackage for metadata
    such as HEC-RAS version, project units, etc.  The geopackage will be saved
    to the project directory with the same base name as the HEC-RAS project
    file. 
    """
    logging.info(f"{task_id} | gpkg_from_ras starting")
>>>>>>> 42e8714b
    prjs = glob.glob(f"{source_model_directory}/*.prj")
    ras_text_file_path = None

    for prj in prjs:
        if prj_is_ras(prj):
            ras_text_file_path = prj
            break

    if not ras_text_file_path:
        raise FileNotFoundError(f"No ras project file found in {source_model_directory}")

    output_gpkg_path = ras_text_file_path.replace(".prj", ".gpkg")
    rp = RasProject(ras_text_file_path)
    logging.info("gpkg_from_ras complete")
    return geom_flow_to_gpkg(rp, crs, output_gpkg_path, metadata)


def gpkg_from_ras_s3(s3_prefix: str, crs: str, metadata: dict, bucket: str):
    """Write geometry and flow data to a geopackage on s3."""
    _, client, _ = init_s3_resources()

    # make temp directory
    temp_dir = tempfile.mkdtemp()
    temp_path = os.path.join(temp_dir, "temp.gpkg")

    ras_text_file_path = None
    for key in list_keys(client, bucket, s3_prefix, ".prj"):
        string = str_from_s3(key, client, bucket)
        if "Proj Title" in string.split("\n")[0]:
            ras_text_file_path = key
            break

    if not ras_text_file_path:
        raise FileNotFoundError(f"No ras project file found in {s3_prefix}")

    # read ras project file get list of plans
    ras_project = RasProject.from_str(string, ras_text_file_path)

    geom_flow_to_gpkg(ras_project, crs, temp_path, metadata, client, bucket)

    # move geopackage to s3
    output_gpkg_path = ras_text_file_path.replace(f"s3://{bucket}/", "").replace(".prj", ".gpkg")
    logging.debug(f"uploading {output_gpkg_path} to s3")
    client.upload_file(
        Bucket=bucket,
        Key=output_gpkg_path,
        Filename=temp_path,
    )
    shutil.rmtree(temp_dir)


def new_stac_item_s3(
    gpkg_s3_key: str,
    new_stac_item_s3_key: str,
    thumbnail_png_s3_key: str,
    s3_ras_project_key: str,
    bucket: str,
    mip_case_no: str = None,
    dev_mode: bool = False,
):
    """Create a new stac item from a geopackage on s3."""
    logging.debug("Creating item from gpkg")
    # Instantitate S3 resources

    if mip_case_no is None:
        mip_case_no = "N/A"

    session, s3_client, s3_resource = init_s3_resources()
    item_basename = Path(s3_ras_project_key).name
    item_id = item_basename.replace(".prj", "")
    prefix = Path(s3_ras_project_key).parent.as_posix()
    asset_list = list_keys(s3_client, bucket, prefix)

    gdfs = gpkg_to_geodataframe(f"s3://{bucket}/{gpkg_s3_key}")
    river_miles = get_river_miles(gdfs["River"])
    crs = gdfs["River"].crs
    gdfs = reproject(gdfs)

    logging.debug("Creating png thumbnail")
    fig = create_thumbnail_from_gpkg(gdfs)
    write_thumbnail_to_s3(fig, thumbnail_png_s3_key, bucket, s3_client)

    # Create item
    bbox = pd.concat(gdfs).total_bounds
    footprint = bbox_to_polygon(bbox)

    data = gdfs["XS"].iloc[0]
    properties = {
        "ripple: version": ripple1d.__version__,
        "ras version": data["version"],
        "project title": data["project_title"],
        "plan title": data["plan_title"],
        "geom title": data["geom_title"],
        "flow title": data["flow_title"],
        # "profile names": data["profile_names"].splitlines(),
        "MIP:case_ID": mip_case_no,
        "river miles": str(river_miles),
        "proj:wkt2": crs.to_wkt(),
        "proj:epsg": crs.to_epsg(),
    }

    item = create_geom_item(item_id, bbox, footprint, properties)
    rsm = RippleSourceModel(s3_ras_project_key, crs)

    asset_list = asset_list + [thumbnail_png_s3_key, gpkg_s3_key]
    for asset_key in asset_list:
        obj = s3_resource.Bucket(bucket).Object(asset_key)
        metadata = get_basic_object_metadata(obj)

        asset_info = get_asset_info(asset_key, rsm, bucket)
        if asset_key == thumbnail_png_s3_key:
            asset = pystac.Asset(
                s3_key_public_url_converter(f"s3://{bucket}/{asset_key}"),
                extra_fields=metadata,
                roles=asset_info["roles"],
                description=asset_info["description"],
            )
        else:
            asset = pystac.Asset(
                f"s3://{bucket}/{asset_key}",
                extra_fields=metadata,
                roles=asset_info["roles"],
                description=asset_info["description"],
            )
        item.add_asset(asset_info["title"], asset)

    s3_client.put_object(
        Body=json.dumps(item.to_dict()).encode(),
        Bucket=bucket,
        Key=new_stac_item_s3_key,
    )

    logging.debug("Program completed successfully")


def new_stac_item(ras_project_directory: str, ras_s3_prefix: str):
    """Create a new stac item from a geopackage locally ."""
    logging.debug("Creating item from gpkg")

    nwm_rm = NwmReachModel(ras_project_directory)
    rm = RasManager(nwm_rm.ras_project_file, crs=nwm_rm.crs)
    gdfs = gpkg_to_geodataframe(nwm_rm.ras_gpkg_file)

    river_miles = get_river_miles(gdfs["River"])
    crs = gdfs["River"].crs
    gdfs = reproject(gdfs)

    logging.debug("Creating png thumbnail")
    fig = create_thumbnail_from_gpkg(gdfs)
    fig.savefig(nwm_rm.thumbnail_png)

    # Create item
    bbox = pd.concat(gdfs).total_bounds
    footprint = bbox_to_polygon(bbox)

    data = gdfs["XS"].iloc[0]
    properties = {
        "ripple: version": ripple1d.__version__,
        "ras version": rm.version,
        "ras_units": rm.ras_project.units,
        "project title": rm.ras_project.title,
        "plan titles": {key: val.file_extension for key, val in rm.plans.items()},
        "geom titles": {key: val.file_extension for key, val in rm.geoms.items()},
        "flow titles": {key: val.file_extension for key, val in rm.flows.items()},
        "river miles": str(river_miles),
        "NWM to_id": nwm_rm.ripple1d_parameters["nwm_to_id"],
        "proj:wkt2": crs.to_wkt(),
        "proj:epsg": crs.to_epsg(),
    }
    item = create_geom_item(nwm_rm.model_name, bbox, footprint, properties)

    for asset_key in nwm_rm.assets:

        asset_info = get_asset_info(asset_key, nwm_rm)
        if ras_s3_prefix:
            asset_key = str(PurePosixPath(Path(asset_key.replace(nwm_rm.model_directory, ras_s3_prefix))))
        asset = pystac.Asset(
            os.path.relpath(asset_key),
            extra_fields=asset_info["extra_fields"],
            roles=asset_info["roles"],
            description=asset_info["description"],
        )
        item.add_asset(asset_info["title"], asset)
    item.add_derived_from(nwm_rm.ripple1d_parameters["source_model"])
    item.add_derived_from(nwm_rm.ripple1d_parameters["source_terrain"])
    item.add_derived_from(nwm_rm.ripple1d_parameters["source_nwm_reach"])
    with open(nwm_rm.model_stac_json_file, "w") as dst:
        dst.write(json.dumps(item.to_dict()))

    logging.debug("Program completed successfully")<|MERGE_RESOLUTION|>--- conflicted
+++ resolved
@@ -19,7 +19,15 @@
 import ripple1d
 from ripple1d.data_model import NwmReachModel, RippleSourceModel
 from ripple1d.errors import CouldNotIdentifyPrimaryPlanError, NoFlowFileSpecifiedError
-from ripple1d.ras import VALID_GEOMS, VALID_STEADY_FLOWS, RasFlowText, RasGeomText, RasManager, RasPlanText, RasProject
+from ripple1d.ras import (
+    VALID_GEOMS,
+    VALID_STEADY_FLOWS,
+    RasFlowText,
+    RasGeomText,
+    RasManager,
+    RasPlanText,
+    RasProject,
+)
 from ripple1d.utils.dg_utils import bbox_to_polygon
 from ripple1d.utils.gpkg_utils import (
     create_geom_item,
@@ -30,7 +38,12 @@
     reproject,
     write_thumbnail_to_s3,
 )
-from ripple1d.utils.ripple_utils import fix_reversed_xs, get_path, prj_is_ras, xs_concave_hull
+from ripple1d.utils.ripple_utils import (
+    fix_reversed_xs,
+    get_path,
+    prj_is_ras,
+    xs_concave_hull,
+)
 from ripple1d.utils.s3_utils import (
     get_basic_object_metadata,
     init_s3_resources,
@@ -273,19 +286,14 @@
         return candidate_plans[0]
 
 
-<<<<<<< HEAD
 def gpkg_from_ras(source_model_directory: str, crs: str, metadata: dict):
-    """Write geometry and flow data to a geopackage locally."""
-    logging.info("gpkg_from_ras starting")
-=======
-def gpkg_from_ras(source_model_directory: str, crs: str, metadata: dict, task_id: str = ""):
     """Write geometry and flow data to a geopackage locally.
 
     Parameters
     ----------
     source_model_directory : str
         The path to the directory containing HEC-RAS project, plan, geometry,
-        and flow files.  
+        and flow files.
     crs : str
         This can be any string interpretable by the pyproj CRS function
         (https://pyproj4.github.io/pyproj/stable/api/crs/crs.html)
@@ -318,10 +326,9 @@
     creates an additional non-spatial table within the geopackage for metadata
     such as HEC-RAS version, project units, etc.  The geopackage will be saved
     to the project directory with the same base name as the HEC-RAS project
-    file. 
+    file.
     """
-    logging.info(f"{task_id} | gpkg_from_ras starting")
->>>>>>> 42e8714b
+    logging.info("gpkg_from_ras starting")
     prjs = glob.glob(f"{source_model_directory}/*.prj")
     ras_text_file_path = None
 
