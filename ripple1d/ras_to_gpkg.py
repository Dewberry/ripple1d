"""Extract geospatial data from HEC-RAS files."""

import json
import logging
import os
import shutil
import tempfile
from pathlib import Path, PurePosixPath

import boto3
import geopandas as gpd
import pandas as pd
import pystac
from botocore.exceptions import ParamValidationError
from pyproj import CRS

<<<<<<< HEAD
from ripple1d.data_model import NwmReachModel
from ripple1d.errors import CouldNotIdentifyPrimaryPlanError
from ripple1d.ras import RasFlowText, RasGeomText, RasManager, RasPlanText, RasProject
=======
import ripple1d
from ripple1d.data_model import NwmReachModel, RippleSourceModel
from ripple1d.errors import CouldNotIdentifyPrimaryPlanError, NoFlowFileSpecifiedError
from ripple1d.ras import VALID_GEOMS, VALID_STEADY_FLOWS, RasFlowText, RasGeomText, RasManager, RasPlanText, RasProject
>>>>>>> 88707907
from ripple1d.utils.dg_utils import bbox_to_polygon
from ripple1d.utils.gpkg_utils import (
    create_geom_item,
    create_thumbnail_from_gpkg,
    get_asset_info,
    get_river_miles,
    gpkg_to_geodataframe,
    reproject,
    write_thumbnail_to_s3,
)
from ripple1d.utils.ripple_utils import get_path
from ripple1d.utils.s3_utils import (
    get_basic_object_metadata,
    init_s3_resources,
    list_keys,
    s3_key_public_url_converter,
    str_from_s3,
)


def geom_flow_to_gpkg(
    ras_project: RasProject, crs: CRS, gpkg_file: str, client: boto3.client = None, bucket: str = None
) -> None:
    """Write geometry and flow data to a geopackage."""
    layers = geom_flow_to_gdfs(ras_project, crs, client, bucket)
    for layer, gdf in layers.items():
        gdf.to_file(gpkg_file, driver="GPKG", layer=layer)


def find_a_valid_file(
    directory: str, valid_extensions: list[str], client: boto3.client = None, bucket: str = None
) -> str:
    """Find a file in the directory that contains a valid extension. Returns the first valid file found."""
    if client and bucket:
        paths = list_keys(client, bucket, directory)
    else:
        paths = glob.glob(directory)
    for path in paths:
        if Path(path).suffix in valid_extensions:
            return path


def geom_flow_to_gdfs(
    ras_project: RasProject, crs: CRS, client: boto3.client = None, bucket: str = None
) -> gpd.GeoDataFrame:
    """Write geometry and flow data to a geopackage."""
    if client and bucket:

        rp = detemine_primary_plan(ras_project, crs, ras_project._ras_text_file_path, client, bucket)
        # get steady flow file
        try:
            plan_steady_file = get_path(rp.plan_steady_file, client, bucket)
        except NoFlowFileSpecifiedError as e:
            logging.warning(e)
            plan_steady_file = find_a_valid_file(ras_project._ras_dir, VALID_STEADY_FLOWS, client, bucket)

        string = str_from_s3(plan_steady_file, client, bucket)
        rf = RasFlowText.from_str(string, " .f01")

        # get geometry file
        try:
            plan_geom_file = get_path(rp.plan_geom_file, client, bucket)
        except NoFlowFileSpecifiedError:
            logging.warning(e)
            plan_geom_file = find_a_valid_file(ras_project._ras_dir, VALID_GEOMS, client, bucket)

        string = str_from_s3(plan_geom_file, client, bucket)
        rg = RasGeomText.from_str(string, crs, " .g01")
    else:
        rp = detemine_primary_plan(ras_project, crs, ras_project._ras_text_file_path)

        plan_steady_file = get_path(rp.plan_steady_file)
        rf = RasFlowText(plan_steady_file)

        plan_geom_file = get_path(rp.plan_geom_file)
        rg = RasGeomText(plan_geom_file, crs)

    layers = {}
    if rg.cross_sections:
        xs_gdf = rg.xs_gdf
        if "u" in Path(plan_steady_file).suffix:
            xs_gdf["flow_tile"] = rf.title
        else:
            xs_gdf = geom_flow_xs_gdf(rg, rf, xs_gdf)
        xs_gdf["plan_title"] = rp.title
        xs_gdf["geom_title"] = rg.title
        if len(rg.version) >= 1:
            xs_gdf["version"] = rg.version[0]
        else:
            xs_gdf["version"] = None
        xs_gdf["units"] = ras_project.units
        xs_gdf["project_title"] = ras_project.title
        layers["XS"] = xs_gdf

    if rg.reaches:
        layers["River"] = rg.reach_gdf
    if rg.junctions:
        layers["Junction"] = rg.junction_gdf

    if rg.structures:
        layers["Structure"] = rg.structures_gdf
    return layers


def geom_flow_xs_gdf(rg: RasGeomText, rf: RasFlowText, xs_gdf: gpd.GeoDataFrame) -> gpd.GeoDataFrame:
    """Create a geodataframe with cross section geometry and flow data."""
    xs_gdf[["flows", "profile_names"]] = None, None

    fcls = pd.DataFrame(rf.flow_change_locations)
    fcls["river_reach"] = fcls["river"] + fcls["reach"]

    for river_reach in fcls["river_reach"].unique():
        # get flow change locations for this reach
        fcls_rr = fcls.loc[fcls["river_reach"] == river_reach, :].sort_values(by="rs", ascending=False)

        # iterate through this reaches flow change locations and set cross section flows/profile names
        for _, row in fcls_rr.iterrows():
            # add flows to xs_gdf
            xs_gdf.loc[
                (xs_gdf["river"] == row["river"])
                & (xs_gdf["reach"] == row["reach"])
                & (xs_gdf["river_station"] <= row["rs"]),
                "flows",
            ] = "\n".join([str(f) for f in row["flows"]])

            # add profile names to xs_gdf
            xs_gdf.loc[
                (xs_gdf["river"] == row["river"])
                & (xs_gdf["reach"] == row["reach"])
                & (xs_gdf["river_station"] <= row["rs"]),
                "profile_names",
            ] = "\n".join(row["profile_names"])

    xs_gdf["flow_title"] = rf.title
    return xs_gdf


def detemine_primary_plan(
    ras_project: str,
    crs: CRS,
    ras_text_file_path: str,
    client: boto3.session.Session.client = None,
    bucket: str = None,
) -> RasPlanText:
    """
    Determine the primary plan for a ras project.

    Exammple: The active plan if it does not contain encroachments.
    If the active plan contains encroachments, the first plan without encroachments is returned.
    If no plans are found without encroachments, an error is raised.
    """
    if len(ras_project.plans) == 1:
        if client:
            plan_path = get_path(ras_project.plans[0], client, bucket)
            string = str_from_s3(plan_path, client, bucket)
            return RasPlanText.from_str(string, crs, plan_path)
        else:
            plan_path = get_path(ras_project.plans[0])
            return RasPlanText(plan_path, crs)
    candidate_plans = []
    for plan_path in ras_project.plans:
        plan_path = get_path(ras_project.plans[0], client, bucket)
        if client:
            try:
                string = str_from_s3(plan_path, client, bucket)
            except ParamValidationError as e:
                logging.warning(f"Missing plan file {plan_path} in {ras_project._ras_text_file_path}")
                continue
            if not string.__contains__("Encroach Node"):
                candidate_plans.append(RasPlanText.from_str(string, crs, plan_path))
        else:
            if os.path.exists(plan_path):
                with open(plan_path) as src:
                    string = src.read()
                if not string.__contains__("Encroach Node"):
                    candidate_plans.append(RasPlanText.from_str(string, crs, plan_path))
    if len(candidate_plans) > 1 or not candidate_plans:
        plan_path = ras_project._ras_root_path + "." + ras_project.current_plan.lstrip(".")
<<<<<<< HEAD
        string = str_from_s3(plan_path, client, bucket)
        return RasPlanText.from_str(string, crs, plan_path)
=======
        if client:
            string = str_from_s3(plan_path, client, bucket)
            return RasPlanText.from_str(string, crs, plan_path)
        else:
            return RasPlanText(plan_path, crs)
>>>>>>> 88707907
        # raise CouldNotIdentifyPrimaryPlanError(f"Could not identfiy a primary plan for {ras_text_file_path}")
    else:
        return candidate_plans[0]


def geom_to_gpkg(ras_text_file_path: str, crs: CRS, output_gpkg_path: str):
    """Write geometry and flow data to a geopackage locally."""
    ras_project = RasProject(ras_text_file_path)
    geom_flow_to_gpkg(ras_project, crs, output_gpkg_path)


def geom_to_gpkg_s3(ras_text_file_path: str, crs: CRS, output_gpkg_path: str, bucket: str):
    """Write geometry and flow data to a geopackage on s3."""
    _, client, _ = init_s3_resources()

    # make temp directory
    temp_dir = tempfile.mkdtemp()
    temp_path = os.path.join(temp_dir, "temp.gpkg")

    # read ras project file get list of plans
    string = str_from_s3(ras_text_file_path, client, bucket)
    ras_project = RasProject.from_str(string, ras_text_file_path)

    geom_flow_to_gpkg(ras_project, crs, temp_path, client, bucket)

    # move geopackage to s3
    output_gpkg_path = output_gpkg_path.replace(f"s3://{bucket}/", "")
    logging.debug(f"uploading {output_gpkg_path} to s3")
    client.upload_file(
        Bucket=bucket,
        Key=output_gpkg_path,
        Filename=temp_path,
    )
    shutil.rmtree(temp_dir)


def new_stac_item_s3(
    gpkg_s3_key: str,
    new_stac_item_s3_key: str,
    thumbnail_png_s3_key: str,
    s3_ras_project_key: str,
    bucket: str,
    mip_case_no: str = None,
    dev_mode: bool = False,
):
    """Create a new stac item from a geopackage on s3."""
    logging.debug("Creating item from gpkg")
    # Instantitate S3 resources

    if mip_case_no is None:
        mip_case_no = "N/A"

    session, s3_client, s3_resource = init_s3_resources()
    item_basename = Path(s3_ras_project_key).name
    item_id = item_basename.replace(".prj", "")
    prefix = Path(s3_ras_project_key).parent.as_posix()
    asset_list = list_keys(s3_client, bucket, prefix)

    gdfs = gpkg_to_geodataframe(f"s3://{bucket}/{gpkg_s3_key}")
    river_miles = get_river_miles(gdfs["River"])
    crs = gdfs["River"].crs
    gdfs = reproject(gdfs)

    logging.debug("Creating png thumbnail")
    fig = create_thumbnail_from_gpkg(gdfs)
    write_thumbnail_to_s3(fig, thumbnail_png_s3_key, bucket, s3_client)

    # Create item
    bbox = pd.concat(gdfs).total_bounds
    footprint = bbox_to_polygon(bbox)

    data = gdfs["XS"].iloc[0]
    properties = {
        "ripple: version": ripple1d.__version__,
        "ras version": data["version"],
        "project title": data["project_title"],
        "plan title": data["plan_title"],
        "geom title": data["geom_title"],
        "flow title": data["flow_title"],
        # "profile names": data["profile_names"].splitlines(),
        "MIP:case_ID": mip_case_no,
        "river miles": str(river_miles),
        "proj:wkt2": crs.to_wkt(),
        "proj:epsg": crs.to_epsg(),
    }

    item = create_geom_item(item_id, bbox, footprint, properties)
    rsm = RippleSourceModel(s3_ras_project_key, crs)

    asset_list = asset_list + [thumbnail_png_s3_key, gpkg_s3_key]
    for asset_key in asset_list:
        obj = s3_resource.Bucket(bucket).Object(asset_key)
        metadata = get_basic_object_metadata(obj)

        asset_info = get_asset_info(asset_key, rsm, bucket)
        if asset_key == thumbnail_png_s3_key:
            asset = pystac.Asset(
                s3_key_public_url_converter(f"s3://{bucket}/{asset_key}"),
                extra_fields=metadata,
                roles=asset_info["roles"],
                description=asset_info["description"],
            )
        else:
            asset = pystac.Asset(
                f"s3://{bucket}/{asset_key}",
                extra_fields=metadata,
                roles=asset_info["roles"],
                description=asset_info["description"],
            )
        item.add_asset(asset_info["title"], asset)

    s3_client.put_object(
        Body=json.dumps(item.to_dict()).encode(),
        Bucket=bucket,
        Key=new_stac_item_s3_key,
    )

    logging.debug("Program completed successfully")


def new_stac_item(ras_project_directory: str, ras_s3_prefix: str):
    """Create a new stac item from a geopackage locally ."""
    logging.debug("Creating item from gpkg")

    nwm_rm = NwmReachModel(ras_project_directory)
    rm = RasManager(nwm_rm.ras_project_file, crs=nwm_rm.crs)
    gdfs = gpkg_to_geodataframe(nwm_rm.ras_gpkg_file)

    river_miles = get_river_miles(gdfs["River"])
    crs = gdfs["River"].crs
    gdfs = reproject(gdfs)

    logging.debug("Creating png thumbnail")
    fig = create_thumbnail_from_gpkg(gdfs)
    fig.savefig(nwm_rm.thumbnail_png)

    # Create item
    bbox = pd.concat(gdfs).total_bounds
    footprint = bbox_to_polygon(bbox)

    data = gdfs["XS"].iloc[0]
    properties = {
        "ripple: version": ripple1d.__version__,
        "ras version": rm.version,
        "ras_units": rm.ras_project.units,
        "project title": rm.ras_project.title,
        "plan titles": {key: val.file_extension for key, val in rm.plans.items()},
        "geom titles": {key: val.file_extension for key, val in rm.geoms.items()},
        "flow titles": {key: val.file_extension for key, val in rm.flows.items()},
        "river miles": str(river_miles),
        "NWM to_id": nwm_rm.ripple1d_parameters["nwm_to_id"],
        "proj:wkt2": crs.to_wkt(),
        "proj:epsg": crs.to_epsg(),
    }
    item = create_geom_item(nwm_rm.model_name, bbox, footprint, properties)

    for asset_key in nwm_rm.assets:

<<<<<<< HEAD
        asset_info = get_asset_info(asset_key, nwm_rm.model_directory)
=======
        asset_info = get_asset_info(asset_key, nwm_rm)
>>>>>>> 88707907
        asset_key = str(PurePosixPath(Path(asset_key.replace(nwm_rm.model_directory, ras_s3_prefix))))
        asset = pystac.Asset(
            os.path.relpath(asset_key),
            extra_fields=asset_info["extra_fields"],
            roles=asset_info["roles"],
            description=asset_info["description"],
        )
        item.add_asset(asset_info["title"], asset)
    item.add_derived_from(nwm_rm.ripple1d_parameters["source_model"])
    item.add_derived_from(nwm_rm.ripple1d_parameters["source_terrain"])
    item.add_derived_from(nwm_rm.ripple1d_parameters["source_nwm_reach"])
    with open(nwm_rm.model_stac_json_file, "w") as dst:
        dst.write(json.dumps(item.to_dict()))

    logging.debug("Program completed successfully")<|MERGE_RESOLUTION|>--- conflicted
+++ resolved
@@ -14,16 +14,10 @@
 from botocore.exceptions import ParamValidationError
 from pyproj import CRS
 
-<<<<<<< HEAD
-from ripple1d.data_model import NwmReachModel
-from ripple1d.errors import CouldNotIdentifyPrimaryPlanError
-from ripple1d.ras import RasFlowText, RasGeomText, RasManager, RasPlanText, RasProject
-=======
 import ripple1d
 from ripple1d.data_model import NwmReachModel, RippleSourceModel
 from ripple1d.errors import CouldNotIdentifyPrimaryPlanError, NoFlowFileSpecifiedError
 from ripple1d.ras import VALID_GEOMS, VALID_STEADY_FLOWS, RasFlowText, RasGeomText, RasManager, RasPlanText, RasProject
->>>>>>> 88707907
 from ripple1d.utils.dg_utils import bbox_to_polygon
 from ripple1d.utils.gpkg_utils import (
     create_geom_item,
@@ -202,16 +196,11 @@
                     candidate_plans.append(RasPlanText.from_str(string, crs, plan_path))
     if len(candidate_plans) > 1 or not candidate_plans:
         plan_path = ras_project._ras_root_path + "." + ras_project.current_plan.lstrip(".")
-<<<<<<< HEAD
-        string = str_from_s3(plan_path, client, bucket)
-        return RasPlanText.from_str(string, crs, plan_path)
-=======
         if client:
             string = str_from_s3(plan_path, client, bucket)
             return RasPlanText.from_str(string, crs, plan_path)
         else:
             return RasPlanText(plan_path, crs)
->>>>>>> 88707907
         # raise CouldNotIdentifyPrimaryPlanError(f"Could not identfiy a primary plan for {ras_text_file_path}")
     else:
         return candidate_plans[0]
@@ -370,11 +359,7 @@
 
     for asset_key in nwm_rm.assets:
 
-<<<<<<< HEAD
-        asset_info = get_asset_info(asset_key, nwm_rm.model_directory)
-=======
         asset_info = get_asset_info(asset_key, nwm_rm)
->>>>>>> 88707907
         asset_key = str(PurePosixPath(Path(asset_key.replace(nwm_rm.model_directory, ras_s3_prefix))))
         asset = pystac.Asset(
             os.path.relpath(asset_key),
