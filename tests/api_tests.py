import json
import os
import subprocess
import time
import unittest

import pandas as pd
import pytest
import requests
from ripple1d.consts import RIPPLE_VERSION
from ripple1d.ras import RasFlowText

TEST_DIR = os.path.dirname(__file__)
TEST_PORT = 5000
REACH_ID = "2823932"
SOURCE_RAS_MODEL_DIRECTORY = os.path.join(TEST_DIR, "ras-data\\Baxter")
SUBMODELS_BASE_DIRECTORY = os.path.join(TEST_DIR, "ras-data\\Baxter\\submodels")
GPKG_FILE = os.path.join(SUBMODELS_BASE_DIRECTORY, f"{REACH_ID}\\{REACH_ID}.gpkg")
TERRAIN_HDF = os.path.join(SUBMODELS_BASE_DIRECTORY, f"{REACH_ID}\\Terrain\\{REACH_ID}.hdf")
TERRAIN_VRT = os.path.join(SUBMODELS_BASE_DIRECTORY, f"{REACH_ID}\\Terrain\\{REACH_ID}.vrt")
RAS_PROJECT_FILE = os.path.join(SUBMODELS_BASE_DIRECTORY, f"{REACH_ID}\\{REACH_ID}.prj")
GEOM_FILE = os.path.join(SUBMODELS_BASE_DIRECTORY, f"{REACH_ID}\\{REACH_ID}.g01")
PLAN1_FILE = os.path.join(SUBMODELS_BASE_DIRECTORY, f"{REACH_ID}\\{REACH_ID}.p01")
FLOW1_FILE = os.path.join(SUBMODELS_BASE_DIRECTORY, f"{REACH_ID}\\{REACH_ID}.f01")
RESULT1_FILE = os.path.join(SUBMODELS_BASE_DIRECTORY, f"{REACH_ID}\\{REACH_ID}.r01")
PLAN2_FILE = os.path.join(SUBMODELS_BASE_DIRECTORY, f"{REACH_ID}\\{REACH_ID}.p02")
FLOW2_FILE = os.path.join(SUBMODELS_BASE_DIRECTORY, f"{REACH_ID}\\{REACH_ID}.f02")
RESULT2_FILE = os.path.join(SUBMODELS_BASE_DIRECTORY, f"{REACH_ID}\\{REACH_ID}.r02")
PLAN3_FILE = os.path.join(SUBMODELS_BASE_DIRECTORY, f"{REACH_ID}\\{REACH_ID}.p03")
FLOW3_FILE = os.path.join(SUBMODELS_BASE_DIRECTORY, f"{REACH_ID}\\{REACH_ID}.f03")
RESULT3_FILE = os.path.join(SUBMODELS_BASE_DIRECTORY, f"{REACH_ID}\\{REACH_ID}.r03")
FIM_LIB_DB = os.path.join(SUBMODELS_BASE_DIRECTORY, f"{REACH_ID}\\fims\\{REACH_ID}.db")
DEPTH_GRIDS_ND = os.path.join(SUBMODELS_BASE_DIRECTORY, f"{REACH_ID}\\fims\\z_nd")
DEPTH_GRIDS_KWSE = os.path.join(SUBMODELS_BASE_DIRECTORY, f"{REACH_ID}\\fims\\z_60_0")
MODEL_STAC_ITEM = os.path.join(SUBMODELS_BASE_DIRECTORY, f"{REACH_ID}\\{REACH_ID}.model.stac.json")
FIM_LIB_STAC_ITEM = os.path.join(SUBMODELS_BASE_DIRECTORY, f"{REACH_ID}\\fims\\{REACH_ID}.fim_lib.stac.json")


def start_server():
    return subprocess.Popen(
        ["ripple1d", "start"],
        stdout=subprocess.PIPE,
        stderr=subprocess.PIPE,
    )


def submit_job(process: str, payload: dict):
    headers = {"Content-Type": "application/json"}
    url = f"http://localhost:5000/processes/{process}/execution"
    response = requests.post(url, data=json.dumps(payload), headers=headers)
    return json.loads(response.text)


def wait_for_job(job_id: str):
    url = f"http://localhost:5000/jobs/{job_id}"
    while True:
        response = requests.get(url)
        job_status = response.json().get("status")
        if job_status in ["successful", "failed"]:
            return job_status
<<<<<<< HEAD
        time.sleep(7)  # Wait for 10 seconds before checking again
=======
        time.sleep(5)  # Wait for 5 seconds before checking again
>>>>>>> 1b1488c1


def check_process(func):
    def wrapper(self, *args, **kwargs):
        process, payload, files = func(self)
        response = submit_job(process, payload)
        status = wait_for_job(response["jobID"])

        self.assertEqual(status, "successful")
        for file in files:
            self.assertTrue(os.path.exists(file))

    return wrapper


class TestApi(unittest.TestCase):
    @classmethod
    def setUpClass(cls):
        cls.server_process = start_server()
        time.sleep(10)  # Give the server some time to start

    @check_process
    def test_a_extract_submodel(self):
        payload = {
            "source_model_directory": SOURCE_RAS_MODEL_DIRECTORY,
            "submodel_directory": f"{SUBMODELS_BASE_DIRECTORY}\\{REACH_ID}",
            "nwm_id": REACH_ID,
            "ripple1d_version": RIPPLE_VERSION,
        }
        process = "extract_submodel"
        files = [GPKG_FILE]
        return process, payload, files

    @check_process
    def test_b_create_ras_terrain(self):
        payload = {"submodel_directory": f"{SUBMODELS_BASE_DIRECTORY}\\{REACH_ID}"}
        process = "create_ras_terrain"
        files = [TERRAIN_HDF, TERRAIN_VRT]
        return process, payload, files

    @check_process
    def test_c_create_model_run_normal_depth(self):
        payload = {
            "submodel_directory": f"{SUBMODELS_BASE_DIRECTORY}\\{REACH_ID}",
            "plan_suffix": "ind",
            "num_of_discharges_for_initial_normal_depth_runs": 1,
            "show_ras": False,
        }
        process = "create_model_run_normal_depth"
        files = [RAS_PROJECT_FILE, GEOM_FILE, PLAN1_FILE, FLOW1_FILE, RESULT1_FILE]
        return process, payload, files

    @check_process
    def test_d_run_incremental_normal_depth(self):
        payload = {
            "submodel_directory": f"{SUBMODELS_BASE_DIRECTORY}\\{REACH_ID}",
            "plan_suffix": "nd",
            "depth_increment": 3,
            "ras_version": "631",
            "show_ras": False,
        }
        process = "run_incremental_normal_depth"
        files = [PLAN2_FILE, FLOW2_FILE, RESULT2_FILE]
        return process, payload, files

    @check_process
    def test_e_run_known_wse(self):
        payload = {
            "submodel_directory": f"{SUBMODELS_BASE_DIRECTORY}\\{REACH_ID}",
            "plan_suffix": "kwse",
            "min_elevation": 60.0,
            "max_elevation": 61.0,
            "depth_increment": 1.0,
            "ras_version": "631",
            "show_ras": False,
        }
        process = "run_known_wse"
        files = [PLAN3_FILE, FLOW3_FILE, RESULT3_FILE]
        return process, payload, files

    @check_process
    def test_f_create_fim_lib(self):
        payload = {"submodel_directory": f"{SUBMODELS_BASE_DIRECTORY}\\{REACH_ID}", "plans": ["nd", "kwse"]}
        process = "create_fim_lib"
        files = [FIM_LIB_DB, DEPTH_GRIDS_ND, DEPTH_GRIDS_KWSE]
        return process, payload, files

    def test_g_check_flows_are_equal(self):
        rf2 = pd.DataFrame(RasFlowText(FLOW2_FILE).flow_change_locations)
        rf3 = pd.DataFrame(RasFlowText(FLOW3_FILE).flow_change_locations)
        print(set(rf2["flows"].iloc[0]))
        print(set(rf3["flows"].iloc[0]))
        self.assertTrue(set(rf2["flows"].iloc[0]) == set(rf3["flows"].iloc[0]))

    @check_process
    def test_h_nwm_reach_model_stac(self):
        payload = {
            "ras_project_directory": f"{SUBMODELS_BASE_DIRECTORY}\\{REACH_ID}",
            "ras_model_s3_prefix": f"stac/test-data/nwm_reach_models/{REACH_ID}",
            "bucket": "fim",
            "ripple1d_version": RIPPLE_VERSION,
        }
        process = "nwm_reach_model_stac"
        files = [MODEL_STAC_ITEM]
        return process, payload, files

    @check_process
    def test_i_fim_lib_stac(self):
        payload = {
            "ras_project_directory": f"{SUBMODELS_BASE_DIRECTORY}\\{REACH_ID}",
            "nwm_reach_id": REACH_ID,
            "s3_prefix": f"stac/test-data/fim_libs/{REACH_ID}",
            "bucket": "fim",
        }
        process = "fim_lib_stac"
        files = [FIM_LIB_STAC_ITEM]
        return process, payload, files

    def test_j_cleanup(self):
        # TODO: clean up the submodel directory
        pass

    def test_k_shutdown(self):
        r = subprocess.run(["ripple1d", "stop"])
        self.assertEqual(r.returncode, 0)


# if __name__ == "__main__":
#     unittest.main()<|MERGE_RESOLUTION|>--- conflicted
+++ resolved
@@ -7,6 +7,7 @@
 import pandas as pd
 import pytest
 import requests
+
 from ripple1d.consts import RIPPLE_VERSION
 from ripple1d.ras import RasFlowText
 
@@ -58,11 +59,7 @@
         job_status = response.json().get("status")
         if job_status in ["successful", "failed"]:
             return job_status
-<<<<<<< HEAD
         time.sleep(7)  # Wait for 10 seconds before checking again
-=======
-        time.sleep(5)  # Wait for 5 seconds before checking again
->>>>>>> 1b1488c1
 
 
 def check_process(func):
