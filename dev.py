--- conflicted
+++ resolved
@@ -31,12 +31,8 @@
     projection = os.path.join(tesdir, "projection.prj")
     nwm_pq_path = os.path.join(tesdir, "nwm_flows_v3.parquet")
 
-<<<<<<< HEAD
-from ripple.ras import RasGeomText, RasManager, RasPlanText, RasProject
-=======
     low_flows = gpd.read_parquet(nwm_pq_path)
     low_flows = low_flows[["ID", "high_flow_threshold", "f100year"]]
->>>>>>> d34bb8de
 
     _ = export_geom(ras_text_file_path, projection, ras_gpkg_path)
 
