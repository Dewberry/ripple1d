from io import BytesIO
from pathlib import Path

import geopandas as gpd
import matplotlib.patches as mpatches
import matplotlib.pyplot as plt
import numpy as np
import shapely
from boto3 import Session

from .rasfim import RasFimConflater


def plot_conflation_results(
    rfc: RasFimConflater,
    fim_stream: gpd.GeoDataFrame,
    key: str,
    bucket: str = None,
    s3_client: Session.client = None,
    limit_plot_to_nearby_reaches: bool = True,
):
    """
    Create/write png to s3. The png contains RAS centerline and cross sections and nearby NWM branches
    """
    _, ax = plt.subplots(figsize=(10, 10))

    # Plot the centerline and cross-sections first
    rfc.ras_centerlines.plot(ax=ax, color="black", label="RAS Centerline", alpha=0.5, linestyle="dashed")
    rfc.ras_xs.plot(ax=ax, color="green", label="RAS XS", markersize=2, alpha=0.2)

    # Get the current axis limits and create a rectangle geometry
    xlim = ax.get_xlim()
    ylim = ax.get_ylim()
    bounds = shapely.geometry.box(xlim[0], ylim[0], xlim[1], ylim[1])

    # Add a patch for the ras_centerline
    patches = [mpatches.Patch(color="black", label="RAS Centerline", linestyle="dashed")]

    # Add a patch for nearby reaches
    patches.append(mpatches.Patch(color="blue", label="Nearby NWM reaches", alpha=0.3))

    # Plot the reaches that fall within the axis limits
    rfc.nwm_reaches.plot(ax=ax, color="blue", linewidth=1, alpha=0.3)

    if limit_plot_to_nearby_reaches:
        # Create a colormap that maps each reach_id to a color
        unique_reach_ids = fim_stream["ID"].unique()
        colors = plt.cm.viridis(np.linspace(0, 1, len(unique_reach_ids)))
        colormap = dict(zip(unique_reach_ids, colors))

        # Plot the fim_stream using the colormap
        fim_stream["color"] = fim_stream["ID"].map(colormap)
        fim_stream.plot(color=fim_stream["color"], ax=ax, linewidth=2, alpha=0.8)
        # Create a custom legend using the colormap
        patches.extend(
<<<<<<< HEAD
            [mpatches.Patch(color=colormap[branch_id], label=f"Branch {branch_id}") for branch_id in unique_branch_ids]
=======
            [
                mpatches.Patch(color=colormap[reach_id], label=f"reach {reach_id}")
                for reach_id in unique_reach_ids
            ]
>>>>>>> 2119a1e4
        )

    zoom_factor = 3  # Adjust this value to change the zoom level

    # Calculate the range of x and y
    x_range = bounds.bounds[2] - bounds.bounds[0]
    y_range = bounds.bounds[3] - bounds.bounds[1]

    # Set the axis limits to the bounds, expanded by the zoom factor
    ax.set_xlim(
        bounds.bounds[0] - x_range * (zoom_factor - 1) / 2,
        bounds.bounds[2] + x_range * (zoom_factor - 1) / 2,
    )
    ax.set_ylim(
        bounds.bounds[1] - y_range * (zoom_factor - 1) / 2,
        bounds.bounds[3] + y_range * (zoom_factor - 1) / 2,
    )

    ax.legend(handles=patches, handleheight=0.005)
    ax.set_xticks([])
    ax.set_yticks([])

    plt.tight_layout()

    if s3_client:
        buf = BytesIO()
        plt.savefig(buf, format="png")
        buf.seek(0)
        s3_client.put_object(Bucket=bucket, Key=key, Body=buf, ContentType="image/png")
    else:
        with open(Path(key).name, "w") as f:
            plt.savefig(f, format="png")

    plt.close()<|MERGE_RESOLUTION|>--- conflicted
+++ resolved
@@ -25,7 +25,9 @@
     _, ax = plt.subplots(figsize=(10, 10))
 
     # Plot the centerline and cross-sections first
-    rfc.ras_centerlines.plot(ax=ax, color="black", label="RAS Centerline", alpha=0.5, linestyle="dashed")
+    rfc.ras_centerlines.plot(
+        ax=ax, color="black", label="RAS Centerline", alpha=0.5, linestyle="dashed"
+    )
     rfc.ras_xs.plot(ax=ax, color="green", label="RAS XS", markersize=2, alpha=0.2)
 
     # Get the current axis limits and create a rectangle geometry
@@ -34,7 +36,9 @@
     bounds = shapely.geometry.box(xlim[0], ylim[0], xlim[1], ylim[1])
 
     # Add a patch for the ras_centerline
-    patches = [mpatches.Patch(color="black", label="RAS Centerline", linestyle="dashed")]
+    patches = [
+        mpatches.Patch(color="black", label="RAS Centerline", linestyle="dashed")
+    ]
 
     # Add a patch for nearby reaches
     patches.append(mpatches.Patch(color="blue", label="Nearby NWM reaches", alpha=0.3))
@@ -53,14 +57,10 @@
         fim_stream.plot(color=fim_stream["color"], ax=ax, linewidth=2, alpha=0.8)
         # Create a custom legend using the colormap
         patches.extend(
-<<<<<<< HEAD
-            [mpatches.Patch(color=colormap[branch_id], label=f"Branch {branch_id}") for branch_id in unique_branch_ids]
-=======
             [
                 mpatches.Patch(color=colormap[reach_id], label=f"reach {reach_id}")
                 for reach_id in unique_reach_ids
             ]
->>>>>>> 2119a1e4
         )
 
     zoom_factor = 3  # Adjust this value to change the zoom level
