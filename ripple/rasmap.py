--- conflicted
+++ resolved
@@ -1,11 +1,7 @@
-<<<<<<< HEAD
-RASMAP_631 = r"""<RASMapper>
-=======
 from __future__ import annotations
 from consts import TERRAIN_NAME
 
 RASMAP_631 = """<RASMapper>
->>>>>>> 10954031
   <Version>2.0.0</Version>
   <Features>
     <Layer Name="Profile Lines" Type="PolylineFeatureLayer" Filename=".\Features\Profile Lines.shp">
@@ -79,13 +75,8 @@
   </CurrentSettings>
 </RASMapper>"""
 
-<<<<<<< HEAD
-TERRAIN = r"""  <Terrains Checked="True" Expanded="True">
-    <Layer Name="Terrain" Type="TerrainLayer" Checked="True" Filename=".\Terrain\Terrain.hdf">
-=======
 TERRAIN = f"""  <Terrains Checked="True" Expanded="True">
     <Layer Name="{TERRAIN_NAME}" Type="TerrainLayer" Checked="True" Filename=".\{TERRAIN_NAME}.hdf">
->>>>>>> 10954031
       <Symbology>
         <SurfaceFill Colors="-10039894,-256,-16744448,-23296,-7667712,-5952982,-8355712,-1286" Values="-0.625,50.4063185155618,70.7601808393692,101.843506660136,135.379737550828,199.971461686389,225.529762277054,366.78125" Stretched="True" AlphaTag="255" UseDatasetMinMax="False" RegenerateForScreen="False" />
       </Symbology>
