from __future__ import annotations
import os
import glob

import win32com.client
import datetime
import numpy as np
import h5py
import pandas as pd
import geopandas as gpd
from shapely.geometry import Polygon, LineString, Point
from dataclasses import dataclass
import boto3
import time
import re
import typing
from urllib.parse import urlparse
import subprocess
import rasterio
import rasterio.mask
import pystac
from pyproj import CRS
<<<<<<< HEAD
from ripple.consts import (
    HDFGEOMETRIES,
    PLOTTINGSTRUCTURES,
    PLOTTINGREFERENCE,
)
from ripple.utils import decode, get_terrain_exe_path
from ripple.rasmap import RASMAP_631, TERRAIN, PLAN

=======
from utils import decode, get_terrain_exe_path, s3_get_output_s3path
from rasmap import RASMAP_631, TERRAIN, PLAN
from errors import (
    ProjectionNotFoundError,
    NoDefaultEPSGError,
    ModelNotDownloadedError,
    RASComputeTimeoutError,
    RASComputeError,
    RASComputeMeshError,
    RASGeometryError,
    RASStoreAllMapsError,
)
from consts import TERRAIN_NAME
import json
from pathlib import Path
from requests.utils import requote_uri
>>>>>>> 10954031

@dataclass
class FlowChangeLocation:

    river: str = None
    reach: str = None
    rs: float = None
    rs_str: str = None

    flows: list[float] = None


@dataclass
class XS:

    river: str = None
    reach: str = None
    river_reach: str = None
    rs: float = None

    left_reach_length: float = None
    channel_reach_length: float = None
    right_reach_length: float = None
    rs_str: str = None
    river_reach_rs: str = None

    description: str = None
    number_of_coords: int = None
    number_of_station_elevation_points: int = None
    coords: list[float] = None
    station_elevation: list[float] = None
    thalweg: float = None
    max_depth: float = None
    mannings: list[float] = None
    left_bank: float = None
    right_bank: float = None


class Ras:
    """Represents a single HEC-RAS project.

    Attributes:
    ----------
    stac_href : href for the stac item representation of the HEC-RAS model
    stac_item : stac item representing the HEC-RAS model
    client : s3 client if reading from s3 (default=None)
    bucket : s3 bucket if treading from s3 (default=None)
    ras_folder : directory/s3 location where the ras model will be placed
    projection_file : projection file (.prj) contiaing the coordinate system
    projection : text representation of the projection
    plans : plans associated with the HEC-RAS project
    geoms : geometries associated with the HEC-RAS project
    flows : flows associated with the HEC-RAS project
    plan : active plan for the RAS project; can be set to any plan object in plans
    geom : active geom for the RAS project; can be set to any geom object in geoms
    flow : active flow for the RAS project; can be set to any flow object in flows
    title : title of the HEC-RAS project
    ras_project_basename : basename of the HEC-RAS poject (not always the same as the title)
    content : the contents of the HEC-RAS project file
    version : HEC-RAS version
    terrain_exe : executable for to build the RAS Terrain

    """

    def __init__(
        self,
        path: str,
        stac_href: str,
        s3_client: boto3.client = None,
        s3_bucket: str = None,
        version: str = "631",
        default_epsg: int = None,
    ):
        """

        Args:
            path (str): directory/s3 location where the ras model will be placed
            stac_href (str): href for the stac item representation of the HEC-RAS model
            s3_client (boto3.client, optional): s3 client if reading from s3. Defaults to None.
            s3_bucket (str, optional): s3 bucket if treading from s3. Defaults to None.
            version (str, optional): HEC-RAS version. Defaults to "631".
            default_epsg (int, optional): EPSG to default to if a projection cannot be found. Defaults to None.
        """

        self.client = s3_client
        self.bucket = s3_bucket

        self.ras_folder = path
        self.postprocessed_output_folder = os.path.join(self.ras_folder, "output")
        self.postprocessed_output_s3_path = s3_get_output_s3path(s3_bucket, stac_href)
        self.default_epsg = default_epsg
        self.version = version
        self.stac_href = stac_href
<<<<<<< HEAD
        self.stac_item = pystac.Item.from_file(self.stac_href)

        self.projection_file = None
        self.projection = ""
=======
        self.stac_item = pystac.Item.from_file(requote_uri(self.stac_href))

        self.projection_file = None
        self.projection = ""
        self.model_downloaded = False
>>>>>>> 10954031

        self.plans = {}
        self.geoms = {}
        self.flows = {}
        self.plan = None
        self.geom = None
        self.flow = None
        self.terrain_name = None

<<<<<<< HEAD
        self.version = version
        self.default_epsg = default_epsg

    def inspect_projection__if_not_exists_write_default(self):
        try:
            self.get_ras_projection()
        except (FileNotFoundError, ValueError) as e:
            print(e)
            if self.default_epsg:
                print(f"Attempting to use specified default projection: EPSG:{self.default_epsg}")
                self.write_projection()
            else:
                raise e

    def write_projection(self):
        self.projection = self.default_epsg
        self.projection_file = os.path.join(self.ras_folder, "projection.prj")
        logging.info(f"Writing: {self.projection_file}")
        os.makedirs(os.path.dirname(self.projection_file), exist_ok=True)
        with open(self.projection_file, "w") as f:
            f.write(CRS.from_epsg(self.projection).to_wkt("WKT1_ESRI"))
=======
    def read_ras(self):

        if not self.model_downloaded:

            raise ModelNotDownloadedError(
                "The RAS model must be downloaded from STAC prior to reading. Try Ras.download_model() "
            )

        self.get_ras_project_file()
        self.get_ras_projection()

        self.read_content()

        self.title = self.content.splitlines()[0].split("=")[1]
        self.ras_project_basename = os.path.splitext(os.path.basename(self.ras_project_file))[0]
        self.get_plans()
        self.get_geoms()
        self.get_flows()
        self.get_active_plan()

        self.terrain_exe = get_terrain_exe_path(self.version)
>>>>>>> 10954031

    def create_nwm_dict(self):

        # create nwm dataframe
        for _, asset in self.stac_item.get_assets(role="ripple-params").items():

            response = self.client.get_object(
                Bucket=self.bucket, Key=asset.href.replace(f"https://{self.bucket}.s3.amazonaws.com/", "")
            )
            json_data = response["Body"].read()
            self.nwm_dict = json.loads(json_data)

    def download_model(self):
        """
        Download HEC-RAS model from stac href
        """

        # make RAS directory if it does not exists
        if not os.path.exists(self.ras_folder):
<<<<<<< HEAD
            os.makedirs(self.ras_folder)
=======
            os.makedirs(os.path.join(self.ras_folder))
>>>>>>> 10954031

        # download HEC-RAS model files
        for _, asset in self.stac_item.get_assets(role="ras-file").items():

            s3_key = asset.extra_fields["s3_key"]

            file = os.path.join(self.ras_folder, Path(s3_key).name)
            self.client.download_file(self.bucket, s3_key, file)

        # download HEC-RAS topo files
        for _, asset in self.stac_item.get_assets(role="ras-topo").items():

<<<<<<< HEAD
            file = os.path.join(self.ras_folder, name)
            key = asset.href.replace("https://fim.s3.amazonaws.com/", "")
            logging.info(f"Downloading: s3://{self.bucket}/{key} -> {file}")
            self.client.download_file(self.bucket, key, file)

    def inspect_model(self):
        """Call after self.download_model"""
        self.get_ras_project_file()
        self.read_content()

        self.title = self.content.splitlines()[0].split("=")[1]
        self.ras_project_basename = os.path.splitext(os.path.basename(self.ras_project_file))[0]
        self.get_plans()
        self.get_geoms()
        self.get_flows()
        self.get_active_plan()
=======
            s3_key = asset.extra_fields["s3_key"]

            file = os.path.join(self.ras_folder, Path(s3_key).name)
            self.client.download_file(self.bucket, s3_key, file)

            if ".hdf" in Path(s3_key).name:
                self.terrain_name = Path(s3_key).name.rstrip(".hdf")

        self.model_downloaded = True
>>>>>>> 10954031

    def read_content(self):
        """
        Attempt to read content of the RAS project text file. Checks both locally and on s3

        Raises:
            FileNotFoundError:
        """

        if os.path.exists(self.ras_project_file):

            with open(self.ras_project_file) as f:
                self.content = f.read()
        else:

            try:

                response = self.client.get_object(Bucket=self.bucket, Key=self.ras_project_file)
                self.content = response["Body"].read().decode()

            except Exception as E:

                print(E)

                raise FileNotFoundError(f"could not find {self.ras_project_file} locally nor on s3")

    def update_content(self):
        """
        Update the content of the RAS project with any changes made to the flow, geom, or plans.
        This does not update the actual file; use the 'write' method to do this.
        """

        lines = []
        for line in self.content.splitlines():

            if "Y Axis Title=Elevation" in line:

                for plan in self.plans.values():
                    lines.append(f"Plan File={plan.extension.lstrip('.')}")

                for geom in self.geoms.values():
                    lines.append(f"Geom File={geom.extension.lstrip('.')}")

                for flow in self.flows.values():
                    lines.append(f"Flow File={flow.extension.lstrip('.')}")

            if line.split("=")[0] not in ["Geom File", "Flow File", "Plan File"]:
                lines.append(line)

            self.content = "\n".join(lines)

    def set_current_plan(self, current_plan):
        """
        Update the current RAS plan in the RAS project content.
        This does not update the actual file; use the 'write' method to do this.

        Args:
            current_plan (Plan): The plan to set as the current plan
        """

        lines = []
        for line in self.content.splitlines():
            if "Current Plan=" in line:
                line = f"Current Plan={current_plan.extension.lstrip('.')}"
            lines.append(line)

        self.content = "\n".join(lines)

        self.plan = current_plan

    def write(self, ras_project_file=None):
        """
        Write the contents to the HEC-RAS project file

        Args:
            ras_project_file (_type_, optional): _description_. Defaults to None.
        """
        if not ras_project_file:
            ras_project_file = self.ras_project_file

        print(f"writing: {ras_project_file}")

        if os.path.exists(ras_project_file):

            with open(ras_project_file, "w") as f:
                f.write(self.content)

        else:

            self.client.put_object(Body=self.content, Bucket=self.bucket, Key=ras_project_file)

    def write_new_flow_rating_curves(self, title: str, branch_data: pd.DataFrame, normal_depth: float):
        """
        Write a new flow file contaning the specified title, branch_data, and normal depth.

        Args:
            title (str): Title of the flow file
            branch_data (pd.DataFrame) dataframe containing rows for each flow change location and columns for river,reach,us_rs,ds_rs, and flows.
            normal_depth (float): normal_depth to apply
        """

        # get a new extension number for the new flow file
        new_extension_number = self.get_new_extension_number(self.flows)
        text_file = self.ras_project_file.rstrip(".prj") + f".f{new_extension_number}"

        # create new flow
        flow = Flow(text_file)

        flow.content = ""

        flows = [int(i) for i in branch_data["flows_rc"]]

        # write headers
        flow.write_headers(title, flows)

        flow.profile_names = flows
        flow.profile_count = len(flow.profile_names)
        flow.title = title

        # write discharges
        flow.write_discharges(flows, self)

        # write normal depth
        flow.write_ds_normal_depth(len(flows), normal_depth, self)

        # write flow file content
        flow.write()

        # add new flow to the ras class
        self.flows[title] = flow

    def write_new_flow_production_runs(self, title: str, branch_data: pd.Series, normal_depth: float):
        """
        Write a new flow file contaning the specified title, branch_data, and normal depth.

        Args:
            title (str): Title of the flow file
            branch_data (pd.DataFrame) dataframe containing rows for each flow change location and columns for river,reach,us_rs,ds_rs, and flows.
            normal_depth (np.array): normal depth to apply at the downstream terminus of the reach.
        """

        # get a new extension number for the new flow file
        new_extension_number = self.get_new_extension_number(self.flows)
        text_file = self.ras_project_file.rstrip(".prj") + f".f{new_extension_number}"

        # create new flow
        flow = Flow(text_file)

        # create profile names
        profile_names, flows, wses = flow.create_profile_names(branch_data, branch_data["us_flows"])

        flow.profile_names = profile_names
        flow.profile_count = len(flow.profile_names)
        flow.title = title

        flow.content = ""

        # write headers
        flow.write_headers(title, profile_names)

        # write discharges
        flow.write_discharges(flows, self)

        # write DS boundary conditions
        flow.write_ds_known_ws(branch_data, normal_depth, self)

        # add intermediate known wses
        flow.add_intermediate_known_wse(branch_data, wses)

        # write flow file content
        flow.write()

        # add new flow to the ras class
        self.flows[title] = flow

    def write_new_plan(self, geom, flow, title: str, short_id: str):
        """
        Write a new plan file with the given geom, flow, tite. and short ID.

        Args:
            geom (Geom): Geometry to set for this new plan.
            flow (Flow): Flow to set for this new plan.
            title (str): Title of this new plan.
            short_id (str): Short ID to set for this new plan.
        """
        # get a new extension number for the new plan
        new_extension_number = self.get_new_extension_number(self.plans)

        text_file = self.ras_project_file.rstrip(".prj") + f".p{new_extension_number}"

        # create plan
        plan = Plan(text_file, self.projection)

        # populate new plan info
        plan.new_plan(geom, flow, title, short_id)

        # write content
        plan.write()

        # add new plan to the ras class
        self.plans[title] = plan

    def get_new_extension_number(self, dict_of_ras_subclasses: dict) -> str:
        """
        Determines the next numeric extension that should be used when creating a new plan, flow, or geom;
        e.g., if you are adding a new plan and .p01, and .p02 already exists then the new plan will have a .p03 extension.

        Args:
            dict_of_ras_subclasses (dict): A dictionary containing plan/geom/flow titles as keys and objects plan/geom/flow as values.

        Returns:
            new file extension (str): The new file exension.
        """

        extension_number = []
        for val in dict_of_ras_subclasses.values():
            extension_number.append(int(val.extension[2:]))

        return f"{(max(extension_number)+1):02d}"

    def RunSIM(
        self,
        pid_running=None,
        close_ras=True,
        show_ras=False,
        ignore_store_all_maps_error: bool = False,
        timeout_seconds=None,
    ):
        """
        Run the current plan.

        Args:
            pid_running (_type_, optional): _description_. Defaults to None.
            close_ras (bool, optional): boolean to close RAS or not after computing. Defaults to True.
            show_ras (bool, optional): boolean to show RAS or not when computing. Defaults to True.
        """

        with open(self.ras_project_file) as f:
            for line in f.read().splitlines():
                if line.startswith("Current Plan="):
                    current_plan_code = line[len("Current Plan=") :].strip()
        compute_message_file = os.path.splitext(self.ras_project_file)[0] + f".{current_plan_code}.computeMsgs.txt"

        RC = win32com.client.Dispatch("RAS631.HECRASCONTROLLER")
        try:
            RC.Project_Open(self.ras_project_file)
            if show_ras:
                RC.ShowRas()

            RC.Compute_CurrentPlan()
            deadline = (timeout_seconds + time.time()) if timeout_seconds else float("inf")
            while not RC.Compute_Complete():
                if time.time() > deadline:
                    raise RASComputeTimeoutError(
                        f"timed out computing current plan for RAS project: {self.ras_project_file}"
                    )
                # must keep checking for mesh errors while RAS is running because mesh error will cause blocking popup message
                assert_no_mesh_error(compute_message_file, require_exists=False)  # file might not exist immediately
                time.sleep(0.2)
            time.sleep(
                3
            )  # ample sleep to account for race condition of RAS flushing final lines to compute_message_file

            assert_no_mesh_error(compute_message_file, require_exists=True)
            assert_no_ras_geometry_error(compute_message_file)
            assert_no_ras_compute_error_message(compute_message_file)
            if not ignore_store_all_maps_error:
                assert_no_store_all_maps_error_message(compute_message_file)
        finally:
            if close_ras:
                RC.Project_Close()
                RC.QuitRas()

    def clip_dem(self, src_path: str, dest_path: str = ""):
        """Clip the provided DEM raster to the concave hull of the cross sections

        Args:
            src_path (str): path to the source raster
            dest_path (str), optional): path to the dest raster. Defaults to a Terrain directory located in the RAS directory

        Returns:
            dest_path (str): path to the dest raster. Defaults to a Terrain directory located in the RAS directory
        """

        # if dest is not provided default to a Terrain directory located in the RAS directory
        if not dest_path:
            terrain_directory = os.path.join(self.ras_folder, "Terrain")

            if not os.path.exists(terrain_directory):
                os.makedirs(terrain_directory)

            dest_path = os.path.join(terrain_directory, "Terrain.tif")

        else:

            if not os.path.exists(os.path.dirname(dest_path)):
                os.makedirs(os.path.dirname(dest_path))

        # open the src raster the cross section concave hull as a mask
        with rasterio.open(src_path) as src:

            out_image, out_transform = rasterio.mask.mask(src, self.geom.xs_hull.to_crs(src.crs)["geometry"], crop=True)
            out_meta = src.meta

        # update metadata
        out_meta.update(
            {"driver": "GTiff", "height": out_image.shape[1], "width": out_image.shape[2], "transform": out_transform}
        )

        # write dest raster
        with rasterio.open(dest_path, "w", **out_meta) as dest:
            dest.write(out_image)

        return dest_path

    def create_terrain(
        self,
        src_terrain_filepaths: list[str],
        terrain_dirname: str = "Terrain",
        hdf_filename: str = "Terrain.hdf",
        vertical_units: str = "Feet",
<<<<<<< HEAD
    ) -> str:
=======
    ):
>>>>>>> 10954031
        r"""
        Uses the projection file and a list of terrain file paths to make the RAS terrain HDF file.
        Default location is {model_directory}\Terrain\Terrain.hdf.

        Returns the full path to the local directory containing the output files.

        Parameters
        ----------
        src_terrain_filepaths : list[str]
            a list of terrain raster filepaths, typically tifs, to use when creating the terrain HDF
            can be a list of 1 filepath
        terrain_dirname : str (default="Terrain")
            the name of the directory to put the terrain HDF into
        hdf_filename : str (default="Terrain")
            the filename of the output HDF terrain file, with the extension
        vertical_units : str (default="Feet")
            vertical units to be used, must be one of ["Feet", "Meters"]
        """
        if vertical_units not in ["Feet", "Meters"]:
            raise ValueError(f"vertical_units must be either 'Feet' or 'Meters'; got: '{vertical_units}'")

        missing_files = [x for x in src_terrain_filepaths if not os.path.exists(x)]
        if missing_files:
            raise FileNotFoundError(str(missing_files))

        terrain_exe = get_terrain_exe_path(self.version)
        if not os.path.isfile(terrain_exe):
            raise FileNotFoundError(terrain_exe)

        exe_parent_dir = os.path.split(terrain_exe)[0]
        terrain_dir_fp = os.path.join(self.ras_folder, terrain_dirname)
        subproc_args = [
            terrain_exe,
            "CreateTerrain",
            f"units={vertical_units}",  # vertical units
            "stitch=true",
            f"prj={self.projection_file}",
            f"out={os.path.join(terrain_dir_fp, hdf_filename)}",
        ]
        # add list of input rasters from which to build the Terrain
        subproc_args.extend([os.path.abspath(p) for p in src_terrain_filepaths])
        print(f"Running the following args, from {exe_parent_dir}:" + "\n  ".join([""] + subproc_args))
        subprocess.check_call(subproc_args, cwd=exe_parent_dir, stdout=subprocess.DEVNULL)

        # TODO this recompression does work but RAS does not accept the recompressed tif for unknown reason...
        # # compress the output tif(s) that RasProcess.exe created (otherwise could be 1+ GB at HUC12 size)
        # layer_name = os.path.splitext(hdf_filename)[0]  # hdf file without extension
        # tif_pattern = rf"^{layer_name}\..+\.tif$"
        # output_tifs = [
        #     os.path.join(terrain_dir_fp, fn) for fn in os.listdir(terrain_dir_fp) if re.fullmatch(tif_pattern, fn)
        # ]
        # for tif in output_tifs:
        #     utils.recompress_tif(tif)
        #     utils.build_tif_overviews(tif)

        return terrain_dir_fp

    def get_active_plan(self):
        """
        Reads the content of the RAS project file to determine what the current plan is and sets the asociated plans,geoms,and flows as active.
        """

        if "Current Plan=" in self.content.splitlines()[1]:
            current_plan_extension = self.content.splitlines()[1].split("=")[1]

        for plan in self.plans.values():
            if plan.extension == f".{current_plan_extension}":
                self.plan = plan
                self.geom = plan.geom
                self.flow = plan.flow

    def get_plans(self):
        """
        Reads the contents of RAS project file to determine the plans that are associated with the RAS project
        then creates plan objects for each plan.
        """
        for plan_file in self.get_ras_files("Plan"):
            try:
                plan = Plan(plan_file, self.projection)
                self.plans[plan.title] = plan
            except FileExistsError as E:
                print(E)

    def get_geoms(self):
        """
        Reads the contents of RAS project file to determine the geoms that are associated with the RAS project
        then creates geom objects for each geom.
        """
        for geom_file in self.get_ras_files("Geom"):
            geom = Geom(geom_file, self.projection)
            self.geoms[geom.title] = geom

    def get_flows(self):
        """
        Reads the contents of RAS project file to determine the flows that are associated with the RAS project
        then creates flow objects for each flow.
        """
        for flow_file in self.get_ras_files("Flow"):
            flow = Flow(flow_file)
            self.flows[flow.title] = flow

    def get_ras_projection(self):
        """
        Attempts to find the RAS projection by reading the .rasmap file. Raises Errors if .rasmap or
        projection file can't be found or if the projection is not specified.

        Raises:
            FileNotFoundError: If .rasmap file can't be found.
            FileNotFoundError: If projection file can't be found.
            ValueError: If projection is not specified.
        """
        try:
            try:
                # look for .rasmap files
                try:

                    rm = glob.glob(self.ras_folder + "/*.rasmap")[0]
                except IndexError as E:
                    raise FileNotFoundError(f"Could not find a '.rasmap' file for this project.")

                # read .rasmap file to retrieve projection file.
                with open(rm) as f:
                    lines = f.readlines()
                    for line in lines:
                        if "RASProjectionFilename Filename=" in line:
                            relative_path = line.split("=")[-1].split('"')[1].lstrip(".")
                            self.projection_file = self.ras_folder + relative_path

                # check if the projection file exists
                if self.projection_file:
                    if os.path.exists(self.projection_file):
                        if self.projection_file.endswith(".prj"):

                            with open(self.projection_file) as src:
                                self.projection = src.read()
                        else:
                            raise ValueError(f"Expected a projection file but got {self.projection_file}")
                    else:
                        raise FileNotFoundError(f"Could not find projection file for this project")
                else:
                    raise ValueError(f"No projection specified in .rasmap file.")

            except (FileNotFoundError, ValueError) as e:

                raise ProjectionNotFoundError(
                    f"Could not determine the projection for this HEC-RAS model: {self.ras_folder}."
                )

        except ProjectionNotFoundError as e:

            print(e)

            if self.default_epsg:

                print(f"Attempting to use specified default projection: EPSG:{self.default_epsg}")

                self.projection = self.default_epsg

                self.projection_file = os.path.join(self.ras_folder, "projection.prj")

                with open(self.projection_file, "w") as f:
                    f.write(CRS.from_epsg(self.projection).to_wkt("WKT1_ESRI"))
            else:

                raise NoDefaultEPSGError(f"Could not identify projection from RAS Mapper and no default EPSG provided")

    def get_ras_project_file(self):
        """
        Find the RAS project file given a directory making sure it is not simply a projection file.
        """
        prjs = glob.glob(self.ras_folder + "/*.prj")
        for prj in prjs:
            with open(prj) as f:
                lines = f.readlines()
                if "Proj Title=" in lines[0]:
                    self.ras_project_file = prj
                    break

    def get_ras_files(self, file_type: str) -> list[str]:
        """
        Reads the RAS project file to determine what plan/flow/geom files are asociated with the RAS project.
        Only returns the associated file types specified by "file_type".

        Args:
            file_type (str): The file type to fiter results to; e.g., Flow,Geom,Plan.

        Returns:
            list: Returns a list of specified file types that are associated with the RAS project.
        """
        proj_title = os.path.basename(self.ras_project_file).split(".")[0]
        files = []
        for i in self.content.splitlines():
            if f"{file_type} File=" in i:
                file = i.strip("\n").split("=")[-1]
                files.append(self.ras_folder + f"/{proj_title}.{file}")

        return files


class BaseFile:
    """
    Represents a single ras file (plan,geom,flow).

    Attributes
    ----------
    text_file : an absolute filepath representing the model file
    hdf_file : hdf file for the geom, flow, or plan
    title : title of plan, geom, or flow
    content : a text representation of the files contents
    program_version : version of the HEC-RAS model
    client : s3 client if reading from s3 (default=None)
    bucket : s3 bucket if treading from s3 (default=None)
    extension : extension of the geom, flow, or plan; e.g., .g01, .p02, f05

    """

    def __init__(self, path: str, file_type: str, s3_client: boto3.client = None, s3_bucket: str = None):
        self.text_file = path
        self.hdf_file = path + ".hdf"
        self.extension = os.path.splitext(path)[1]
        self.content = None
        self.title = None

        self.bucket = s3_bucket
        self.client = s3_client

        if not os.path.exists(self.text_file):
            raise FileExistsError(f'The file "{self.hdf_file}" does not exists')

        self.read_content()

        self.title = self.content.splitlines()[0].split("=")[-1].rstrip("\n")
        self.program_version = self.content.splitlines()[1].split("=")[-1].rstrip("\n")

        if not os.path.exists(self.hdf_file):
            print(f'The file "{self.hdf_file}" does not exists')
            self.hdf_file = None

    def read_content(self):
        """
        Read content of the file. Searches for the file locally and on s3.

        Raises:
            FileNotFoundError:
        """
        if os.path.exists(self.text_file):
            with open(self.text_file) as f:
                self.content = f.read()
        else:
            try:
                response = self.client.get_object(Bucket=self.bucket, Key=self.text_file)
                self.content = response["Body"].read().decode()
            except Exception as E:
                print(E)
                raise FileNotFoundError(f"could not find {self.text_file} locally nor on s3")

    def write(self):
        """
        Write the content to file
        """

        print(f"writing: {self.text_file}")

        with open(self.text_file, "w") as src:
            src.write(self.content)


class Plan(BaseFile):
    """
    Represents a single plan file.

    Attributes
    ----------
    short_id : short ID for the plan
    projection : projection of the plan/RAS model
    geom : geom associated with the plan
    flow : flow associated with the plan
    date : simulation date
    dss_f : dss output file for the plan
    dss_interval : interval for the dss output
    """

    def __init__(self, path: str, projection: str = ""):
        """
        Args:
            path (str): file path to the plan text file
            projection (str, optional): projection file for the plan. Defaults to "".
        """
        try:
            super().__init__(path, "Plan")
            self.projection = projection
            self.parse_attrs()

        except FileExistsError as e:
            print(f"The plan file provided does not exists: {path}")

        self.short_id = None

    def read_rating_curves(self) -> dict:
        """
        Read the flow and water surface elevations resulting from the computed plan

        Raises:
            FileNotFoundError: _description_

        Returns:
            dict: A dictionary containing "wse" and "flow" keys whose values are pandas dataframes
        """

        # check if the hdf file exists; raise error if it does not
        if not self.hdf_file:
            self.hdf_file = self.text_file + ".hdf"

            if not os.path.exists(self.hdf_file):
                raise FileNotFoundError(f'The file "{self.hdf_file}" does not exists')

        def remove_multiple_spaces(x):
            return re.sub(" +", " ", x)

        # read the hdf file
        with h5py.File(self.hdf_file) as hdf:
            wse_path = "/Results/Steady/Output/Output Blocks/Base Output/Steady Profiles/Cross Sections/Water Surface"
            flow_path = "/Results/Steady/Output/Output Blocks/Base Output/Steady Profiles/Cross Sections/Flow"
            columns_path = "/Results/Steady/Output/Geometry Info/Cross Section Only"
            index_path = "/Results/Steady/Output/Output Blocks/Base Output/Steady Profiles/Profile Names"

            # get columns and indexes for the wse and flow arrays
            columns = decode(pd.DataFrame(hdf[columns_path]))
            index = decode(pd.DataFrame(hdf[index_path]))

            # remove multiple spaces in between the river-reach-riverstation ids.
            columns[0] = columns[0].apply(remove_multiple_spaces)

            # create dataframes for the wse and flow results
            wse = pd.DataFrame(hdf.get(wse_path), columns=columns[0].values, index=index[0].values).T
            flow = pd.DataFrame(hdf.get(flow_path), columns=columns[0].values, index=index[0].values).T

        return {"wse": wse, "flow": flow}

    def parse_attrs(self):
        """
        Parse basic attributes from the plan text file.
        """
        for line in self.content.splitlines():
            if "Geom File=" in line:
                self.geom = Geom(
                    f'{os.path.splitext(self.text_file)[0]}.{line.split("=")[1]}',
                    self.projection,
                )
            elif "Flow File=" in line:
                self.flow = Flow(f'{os.path.splitext(self.text_file)[0]}.{line.split("=")[1]}')
            elif "Simulation Date=" in line:
                self.date = line.split("=")[1]
            elif "Short Identifier" in line:
                self.short_id = line.split("=")[1]
            elif "DSS File=" in line:
                self.dss_f = line.split("=")[1]
            elif "Output Interval" == line.split("=")[0]:
                self.dss_interval = line.split("=")[1]

    def convert_24_00_hour(self, date_time_str_array: np.array):
        """
        Convert RAS 24 hour notation to  00 hour

        Args:
            date_time_str_array (np.array): array containing ras date strings

        Returns:
            np.array: An array of of datetime objects
        """

        time_date = []
        for td in date_time_str_array:
            try:
                td = datetime.datetime.strptime(td, "%d%b%Y %H:%M:%S")
            except:
                td = td.replace(" 24:", " 23:")
                td = datetime.datetime.strptime(td, "%d%b%Y %H:%M:%S")
                td += datetime.timedelta(hours=1)
            time_date.append(td.strftime("%Y-%m-%d %H:%M:%S"))

        return np.array(time_date)

    def new_plan(self, geom, flow, title: str, short_id: str):
        """
        create a new plan with geom, flow, title, and short_id provided

        Args:
            geom (_type_): geom to associate with this new plan
            flow (_type_): flow to associate with this new plan
            title (str): title for this new plan
            short_id (str): short id for this new plan
        """

        # assign basic attributes for the new plan
        self.title = title
        self.short_id = short_id
        self.geom = geom
        self.flow = flow

        # populate the attributes above in the content of the plan
        self.populate_content()

    def populate_content(self):
        """
        populate the content of the plan with basic attributes (title, short_id, flow, and geom)

        Raises:
            RuntimeError: raise run time error if the plan already has content associated with it
        """

        if self.content:
            raise RuntimeError(f"content already exists for this plan: {self.text_file}")

        # create necessary lines for the content of the plan text file.
        lines = []
        lines.append(f"Plan Title={self.title}")
        lines.append(f"Short Identifier={self.short_id}")
        lines.append(f"Geom File={self.geom.extension.lstrip('.')}")
        lines.append(f"Flow File={self.flow.extension.lstrip('.')}")
        lines.append(f"Run RASMapper=-1 ")
        self.content = "\n".join(lines)


class Geom(BaseFile):
    """
    Represents a single geom file.

    Attributes
    ----------
    projection : projection of the plan/RAS model
    """

    def __init__(self, path: str, projection: str = ""):
        super().__init__(path, "Geom")
        self.projection = projection
        self.cross_sections = None

    def determine_wse_increments_for_xs(self, increment: float):
        """
        Determine elevation increments for each cross section using the increments starting at the
        cross sections thalweg and increaseing to the max elevation of the cross section. Populate the incremented
        elevations and depths along with the thalweg and elevation_count in the cross sections geodataframe.

        Args:
            increment (float): elevation increment to use

        """

        elevations, elevation_count, thalwegs, depths = [], [], [], []

        # iterate through the cross sections
        for _, row in self.cross_sections.iterrows():

            # create a dataframe from the station-elevation data for this xs
            se = pd.DataFrame(row["station_elevation"])

            # determine the thalweg of the xs
            thalweg = np.ceil(se["elevation"].min() * 2) / 2

            # determine the max elevation of the cross section
            max_elevation = se["elevation"].max()

            # compute the elevation increments for this cross section
            elevation = list(np.arange(thalweg, max_elevation + increment, increment))

            # convert elevaitons to depth using the thalweg
            depth = [i - thalweg for i in elevation]

            # append the incremented elevations and depths and the thalweg and elevation_count
            elevations.append(elevation)
            elevation_count.append(len(elevation))
            thalwegs.append(thalweg)
            depths.append(depth)

        # add relevant columns to the cross section geodataframe
        self.cross_sections["wses"] = elevations
        self.cross_sections["wse_count"] = elevation_count
        self.cross_sections["thalweg"] = thalwegs
        self.cross_sections["depths"] = depths

    def us_ds_most_xs(self, us_ds: str = "us") -> pd.DataFrame:
        """
        Determine the upstream or downstream most cross section for a RAS river-reach

        Args:
            us_ds (str, optional): specify "us", or "ds". Defaults to "us".

        Raises:
            ValueError: Raise a value error if something other that "us" or "ds" is provided

        Returns:
            pd.DataFrame: a pandas dataframe containing the upstream or downstream most cross sections
        """

        if not isinstance(self.cross_sections, gpd.GeoDataFrame):
            self.scan_for_xs()

        us_ds_most_xs = []

        # iterate through unique river-reach combos
        for i in self.cross_sections["river_reach"].unique():

            # get min or max river station for each unique river-reach combo
            if us_ds == "us":
                rs = self.cross_sections.loc[self.cross_sections["river_reach"] == i, "rs"].max()
            elif us_ds == "ds":
                rs = self.cross_sections.loc[self.cross_sections["river_reach"] == i, "rs"].min()
            else:
                raise ValueError(f"Expected 'us' or 'ds' for us_ds arg but recieved {us_ds}")

            # return the unique river and reach
            df = self.cross_sections.loc[(self.cross_sections["river_reach"] == i) & (self.cross_sections["rs"] == rs)]

            # compile river,reach, and river station for each ds most xs
            us_ds_most_xs.append(df)

        return pd.concat(us_ds_most_xs)

    def scan_for_xs(self) -> gpd.GeoDataFrame:
        """
        Scan the geom for cross sections

        Returns:
            gpd.GeoDataFrame: A geodataframe containing the cross sections in the geometry
        """

        lines = self.content.splitlines()

        cross_sections = []
        xs = None

        # iterate through the lines in the geom contents
        for i, line in enumerate(lines):

            # parse river and reach
            if "River Reach=" in line:
                river, reach = line.split("River Reach=")[1].split(",")

            # parse river station and reach lengths for the left, channel, and right flowpaths
            if "Type RM Length L Ch R =" in line:

                xs = self.parse_reach_lengths(line, river.rstrip(" "), reach.rstrip(" "))

            # if a cross section is identified
            if xs:

                if "XS GIS Cut Line=" in line:

                    # parse coordinates of the cross section
                    xs = self.parse_number_of_coords(line, xs)
                    xs = self.parse_coords(lines[i + 1 :], xs)

                if "#Sta/Elev=" in line:

                    # parse station-elevation data
                    xs = self.parse_number_of_station_eleveation_points(line, xs)
                    xs = self.parse_station_elevation_points(lines[i + 1 :], xs)

                if "Bank Sta=" in line:

                    # parse bank stations
                    xs = self.parse_bank_stations(line, xs)

                    # gather cross sections
                    cross_sections.append(xs)

                    xs = None

        if cross_sections:

            # create cross section geodataframe
            self.cross_sections = gpd.GeoDataFrame(cross_sections, geometry="coords", crs=self.projection)

            # create a concave hull for the cross sections
            self.xs_hull = self.xs_concave_hull(self.cross_sections)

    def parse_reach_lengths(self, line: str, river: str, reach: str):
        """
        Parse the reach lengths for a cross section from the geom content

        Args:
            line (str): lines from the geom content
            river (str): name of the river that this cross section is associated with
            reach (str): name of the reach that this cross section is associated with

        Returns:
            XS: a dataclass representing a cross section
        """

        # parse the Type, rs, left_reach_length, channel_reach_length, and right_reach_length
        Type, rs, left_reach_length, channel_reach_length, right_reach_length = line.lstrip(
            "Type RM Length L Ch R ="
        ).split(",")

        # type 1 indicates a cross section
        if Type == "1 ":

            # create handy river-reach-rs id
            river_reach_rs = f"{river} {reach} {rs.rstrip(' ')}"

            # create XS dataclass
            xs = XS(
                river,
                reach,
                f"{river}_{reach}",
                float(rs),
                float(left_reach_length),
                float(channel_reach_length),
                float(right_reach_length),
                rs.rstrip(" "),
                river_reach_rs,
            )
            return xs
        else:
            return None

    def parse_description(self, lines: list[str], xs: XS):
        # TODO
        pass

    def parse_number_of_coords(self, line: str, xs: XS):
        """
        parse the number of coordinates for a cross section

        Args:
            line (str): line of a goem content conntaining "XS GIS Cut Line="
            xs (XS): XS data class for this cross section

        Returns:
            _type_: XS data class for this cross section with number of coordinates populated
        """

        if "XS GIS Cut Line=" in line:
            xs.number_of_coords = int(line.split("XS GIS Cut Line=")[1])

            return xs

    def parse_coords(self, lines: list[str], xs: XS):
        """
        Parse the coordinates for this cross section from the geom content

        Args:
            lines (list[str]): lines form the geom content
            xs (XS): XS data class for this cross section

        Returns:
            XS: XS dataclass for this cross section with coordinates populated
        """

        coords = []
        for line in lines:
            for i in range(0, len(line), 32):
                x = line[i : i + 16]
                y = line[i + 16 : i + 32]
                coords.append((float(x), float(y)))

                if len(coords) >= xs.number_of_coords:
                    xs.coords = LineString(coords)
                    return xs

    def parse_number_of_station_eleveation_points(self, line: str, xs: XS):
        """
        Parse the number of station elevation points from the line containing "#Sta/Elev="

        Args:
            line (str): line containing "#Sta/Elev=" from the geom content
            xs (XS): XS data class for this cross section

        Returns:
            _type_: XS data class for this cross section with number of station-elevation points populated
        """

        if "#Sta/Elev=" in line:

            xs.number_of_station_elevation_points = int(line.lstrip("#Sta/Elev="))

            return xs

    def parse_station_elevation_points(self, lines: list[str], xs: XS):
        """
        Parse the station elevation points from the geom content

        Args:
            lines (list[str]): lines from the geom content
            xs (XS): XS dataclass for this cross section

        Returns:
            _type_: XS dataclass for this cross section with station-elevation populated
        """

        se = []

        for line in lines:

            for i in range(0, len(line), 16):

                s = line[i : i + 8]
                e = line[i + 8 : i + 16]
                se.append((float(s), float(e)))

                if len(se) >= xs.number_of_station_elevation_points:
                    df = pd.DataFrame(se, columns=["station", "elevation"])

                    # compute thalweg
                    xs.thalweg = df["elevation"].min()

                    # compute max depth for the cross section
                    xs.max_depth = min(df["elevation"].iloc[0], df["elevation"].iloc[-1]) - xs.thalweg

                    xs.station_elevation = df.to_dict()

                    return xs

    def parse_bank_stations(self, line: list, xs: XS):
        """
        Parse bank stations

        Args:
            line (list): line from the geom content containing "Bank Sta=".
            xs (XS): XS dataclass for this cross section

        Returns:
            _type_: XS dataclass for this cross section populated with bank stations
        """
        left_bank, right_bank = line.strip("Bank Sta=").split(",")
        xs.left_bank = left_bank
        xs.right_bank = right_bank

        return xs

    def xs_concave_hull(self, xs: gpd.GeoDataFrame) -> gpd.GeoDataFrame:
        """
        Compute the concave hull for the cross sections in the geom

        Args:
            xs (gpd.GeoDataFrame): cross sections geodataframe

        Returns:
            gpd.GeoDataFrame: concave hull geodataframe
        """

        points = xs.boundary.explode(index_parts=True).unstack()
        points_last_xs = [Point(coord) for coord in xs["coords"].iloc[-1].coords]
        points_first_xs = [Point(coord) for coord in xs["coords"].iloc[0].coords[::-1]]

        polygon = Polygon(points_first_xs + list(points[0]) + points_last_xs + list(points[1])[::-1])

        return gpd.GeoDataFrame({"geometry": [polygon]}, geometry="geometry", crs=xs.crs)


class Flow(BaseFile):
    """
    Represents a single flow file.

    Attributes
    ----------
    flow_change_locations : cross sections where flows are applied
    profile_count : number of flow profiles
    profile_names : names of the flow profiles
    max_flow_applied : the maximum flow applied

    """

    def __init__(self, path: str):
        """

        Args:
            path (str): path to the flow file
        """

        try:

            super().__init__(path, "Flow")
            self.flow_change_locations = []
            self.parse_attrs()

            if self.flow_change_locations:
                self.max_flow_applied()

        except FileExistsError as e:

            print(f"The flow file provided does not exists: {path}")

    def parse_attrs(self):
        """
        Parse the basic attributes from the contents of the flow

        """

        lines = self.content.splitlines()

        for i, line in enumerate(lines):

            if "Number of Profiles=" in line:
                self.profile_count = int(line.split("Number of Profiles=")[1])

            elif "Profile Names=" in line:
                self.profile_names = line.split("Profile Names=")[1].split(",")

            elif "River Rch & RM=" in line:
                flow = self.parse_flows(lines[i:])
                self.flow_change_locations.append(flow)

            elif "Boundary for River Rch & Prof#=" in line:
                pass

    def parse_flows(self, lines: list[str]):
        """
        Parse the flows from the flow content

        Args:
            lines (list[str]): lines from the flow content

        Returns:
            FlowChangeLocation: FlowChangeLocation object
        """

        # parse river, reach, and river station for the flow change location
        river, reach, rs = lines[0].split("River Rch & RM=")[1].split(",")

        flows = []
        for line in lines[1:]:

            for i in range(0, len(line), 8):

                if len(flows) == self.profile_count:

                    return FlowChangeLocation(river, reach.rstrip(" "), float(rs), rs, flows)

                flows.append(float(line[i : i + 8].lstrip(" ")))

    def max_flow_applied(self):
        """
        Compute max flow applied
        """

        self.max_flow_applied = max([max(flow.flows) for flow in self.flow_change_locations])

    def create_profile_names(self, branch_data: dict, input_flows: np.array) -> tuple:
        """
        Create profile names from flows and ds_depths specified in the branch_data

        Args:
            branch_data (dict): NWM reach data
            input_flows (np.array): Flows to create profiles names from. Combine with incremental depths
            of the downstream cross section of the reach

        Returns:
            tuple: tuple of profile_names, flows, and wses
        """

        profile_names, flows, wses = [], [], []

        for e, depth in enumerate(branch_data["ds_depths"]):

            for flow in input_flows:

                profile_names.append(f"f_{int(flow)}-z_{str(depth).replace('.','_')}")

                flows.append(flow)
                wses.append(branch_data["ds_wses"][e])

        return (profile_names, flows, wses)

    def write_headers(self, title: str, profile_names: list[str]):
        """
        Write headers for flow content

        Args:
            title (str): title of the flow
            profile_names (list[str]): profile names for the flow

        Returns:
            list (list[str]): lines of the flow content
        """
        lines = []
        lines.append(f"Flow Title={title}")
        lines.append(f"Number of Profiles= {len(profile_names)}")
        lines.append(f"Profile Names={','.join([str(pn) for pn in profile_names])}")

        self.content += "\n".join(lines)

    def write_discharges(self, flows: list, r: Ras):
        """
        Write discharges to flow content

        Args:
            flows (list): flows to write to the flow content
            r (Ras ): Ras object representing the HEC-RAS project
        """

        us_cross_sections = r.geom.us_ds_most_xs(us_ds="us")

        lines = []
        line = ""

        for _, xs in us_cross_sections.iterrows():

            lines.append(
                f"River Rch & RM={xs.river},{xs.reach.ljust(16,' ')},{str(xs.rs).rstrip('0').rstrip('.').ljust(8,' ')}"
            )

            for i, flow in enumerate(flows):

                line += f"{str(int(flow)).rjust(8,' ')}"

                if (i + 1) % 10 == 0:

                    lines.append(line)
                    line = ""

            if (i + 1) % 10 != 0:
                lines.append(line)

        self.content += "\n" + "\n".join(lines)

    def write_ds_known_ws(self, branch_data: dict, normal_depth: float, r: Ras):
        """
        Write downstream known water surface elevations to flow content

        Args:
            branch_data (dict): Reach data from NWM reaches
            normal_depth (float): Normal depth to apply if branch_data does not contain a downstream river station (ds_rs)
            r (Ras): Ras object representing the HEC-RAS project
        """

        ds_cross_sections = r.geom.us_ds_most_xs(us_ds="ds")
        count = 0

        for _, xs in ds_cross_sections.iterrows():

            # get the downstream wses for this reach/xs
            wses = branch_data["ds_wses"]

            # get number of flows to apply
            number_of_flows = len(branch_data["us_flows"])

            if branch_data["downstream_data"]["xs_id"] == xs["rs"]:

                lines = []
                for e, wse in enumerate(wses):

                    for i in range(number_of_flows):
                        count += 1
                        lines.append(f"Boundary for River Rch & Prof#={xs.river},{xs.reach.ljust(16,' ')}, {count}")
                        lines.append(f"Up Type= 0 ")
                        lines.append(f"Dn Type= 1 ")
                        lines.append(f"Dn Known WS={wse}")

                    self.content += "\n" + "\n".join(lines)
            else:
                self.write_ds_normal_depth(number_of_flows * len(wses), normal_depth, r)

    def write_ds_normal_depth(self, number_of_profiles: int, normal_depth: float, r: Ras):
        """
        Write the downstream normal depth boundary condition

        Args:
            number_of_profiles (int): Number of profiles
            normal_depth (float): Normal depth slope to apply to all profiles
            r (Ras): Ras object representing the HEC-RAS project
        """
        ds_cross_sections = r.geom.us_ds_most_xs(us_ds="ds")
        count = 0
        lines = []

        for _, xs in ds_cross_sections.iterrows():

            for i in range(number_of_profiles):
                count += 1
                lines.append(f"Boundary for River Rch & Prof#={xs.river},{xs.reach.ljust(16,' ')}, {count}")
                lines.append(f"Up Type= 0 ")
                lines.append(f"Dn Type= 3 ")
                lines.append(f"Dn Slope={normal_depth}")

        self.content += "\n" + "\n".join(lines)

    def add_intermediate_known_wse(self, branch_data: dict, wses: list[float]):
        """
        Write known water surface elevations for intermediate cross sections along the reach to the flow content.

        Args:
            branch_data (dic): Reach data from NWM reaches
            wses (list[float]): known water surface elvations to apply
        """

        lines = []

        for e, wse in enumerate(wses):

            lines.append(
                f"Set Internal Change={branch_data['downstream_data']['river']}       ,{branch_data['downstream_data']['reach']}         ,{branch_data['downstream_data']['xs_id']}  , {e+1} , 3 ,{wse}"
            )

        self.content += "\n" + "\n".join(lines)


class RasMap:
    """
    Represents a single RasMapper file.

    Attributes
    ----------
    text_file : Text file repressenting the RAS Mapper file
    content : a text representation of the files contents
    version : HEC-RAS version for this RAS Mapper file
    client : s3 client if reading from s3 (default=None)
    bucket : s3 bucket if treading from s3 (default=None)

    """

    def __init__(self, path: str, version: str = 631, s3_bucket=None, s3_client=None):
        """

        Args:
            path (str): file path to the plan text file
            version (str): HEC-RAS vesion for this RAS Mapper file
            s3_bucket (_type_, optional): s3 client if reading from s3. Defaults to None.
            s3_client (_type_, optional): s3 bucket if reading from s3. Defaults to None.
        """

        self.text_file = path
        self.content = ""
        self.version = version

        self.bucket = s3_bucket
        self.client = s3_client

        if os.path.exists(path):
            self.read_content()

        else:
            self.new_rasmap_content()

    def read_content(self):
        """
        Read content of the file. Searches for the file locally and on s3.

        Raises:
            FileNotFoundError:
        """
        if os.path.exists(self.text_file):
            with open(self.text_file) as f:
                self.content = f.read()
        else:
            try:
                response = self.client.get_object(Bucket=self.bucket, Key=self.text_file)
                self.content = response["Body"].read().decode()
            except Exception as E:
                print(E)
                raise FileNotFoundError(f"could not find {self.text_file} locally nor on s3")

    def new_rasmap_content(self):
        """
        Populate the content with boiler plate content
        """
        if self.version in ["631", "6.31", "6.3.1", "63.1"]:
            self.content = RASMAP_631
        else:
            raise ValueError(f"model version '{self.version}' is not supported")

    def update_projection(self, projection_file: str):
        """
        Add/update the projection file to the RAS Mapper content

        Args:
            projection_file (str): path to projeciton file containing the coordinate system (.prj)

        Raises:
            FileNotFoundError:
        """

        directory = os.path.dirname(self.text_file)
        projection_base = os.path.basename(projection_file)

        if projection_base not in os.listdir(directory):
            raise FileNotFoundError(
                f"Expected projection file to be in RAS directory: {directory}. Provided location is: {projection_file}"
            )

        lines = self.content.splitlines()
        lines.insert(2, rf'  <RASProjectionFilename Filename=".\{projection_base}" />')

        self.content = "\n".join(lines)

    def add_result_layers(self, plan_short_id: str, profiles: list[str], variable: str):
        """
        Add results layers to RasMap content. When the RAS plan is ran with "Floodplain Mapping" toggled on
        the result layer added here will output rasters.

        Args:
            plan_short_id (str): Plan short id for the output raster(s)
            profiles (list[str]): Profiles for the output raster(s)
            variable (str): Variable to create rasters for. Currently "Depth" is the only supported variable.
        """

        if variable not in ["Depth"]:
            raise NotImplemented(f"Variable {variable} not currently implemented. Currently only Depth is supported.")

        lines = []
        for line in self.content.splitlines():
            if line == "  </Results>":
                for i, profile in enumerate(profiles):
                    lines.append(
                        rf'      <Layer Name="{variable}" Type="RASResultsMap" Checked="True" Filename=".\{plan_short_id}\{variable} ({profile}).vrt">'
                    )
                    lines.append(
                        rf'        <MapParameters MapType="{variable.lower()}" OutputMode="Stored Current Terrain" StoredFilename=".\{plan_short_id}\{variable} ({profile}).vrt" ProfileIndex="{i}" ProfileName="{profile}" />'
                    )
                    lines.append("      </Layer>")
                lines.append("    </Layer>")
            lines.append(line)

        self.content = "\n".join(lines)

    def add_plan_layer(self, plan_short_id: str, plan_hdf: str, profiles: list[str]):
        """
        Add a plan layer to the results in the RASMap content

        Args:
            plan_short_id (str): plan_short_id of the plan
            plan_hdf (str): hdf file for the plan
            profiles (list[str]): profiles for the plan
        """
        lines = []
        for line in self.content.splitlines():

            if line == "  <Results />":

                lines.append(
                    PLAN.replace("plan_hdf_placeholder", plan_hdf)
                    .replace("plan_name_placeholder", str(plan_short_id))
                    .replace("profile_placeholder", profiles[0])
                )
                continue

            lines.append(line)

        self.content = "\n".join(lines)

    def add_terrain(self, terrain_name: str):
        """
        Add Terrain to RasMap content
        """

        lines = []
        for line in self.content.splitlines():

            if line == "  <Terrains />":

                lines.append(TERRAIN.replace(TERRAIN_NAME, terrain_name))
                continue

            lines.append(line)

        self.content = "\n".join(lines)

    def write(self):
        """
        write Ras Map content to file
        """

        print(f"writing: {self.text_file}")

        with open(self.text_file, "w") as f:
            f.write(self.content)

        # write backup
        with open(self.text_file + ".backup", "w") as f:
            f.write(self.content)


def assert_no_mesh_error(compute_message_file: str, require_exists: bool):
    try:
        with open(compute_message_file) as f:
            content = f.read()
    except FileNotFoundError:
        if require_exists:
            raise
    else:
        for line in content.splitlines():
            if "error generating mesh" in line.lower():
                raise RASComputeMeshError(
                    f"'error generating mesh' found in {compute_message_file}. Full file content:\n{content}\n^^^ERROR^^^"
                )


def assert_no_ras_geometry_error(compute_message_file: str):
    """Scan *.computeMsgs.txt for errors encountered"""
    with open(compute_message_file) as f:
        content = f.read()
    for line in content.splitlines():
        if "geometry writer failed" in line.lower() or "error processing geometry" in line.lower():
            raise RASGeometryError(
                f"geometry error found in {compute_message_file}. Full file content:\n{content}\n^^^ERROR^^^"
            )


def assert_no_ras_compute_error_message(compute_message_file: str):
    """Scan *.computeMsgs.txt for errors encountered"""
    with open(compute_message_file) as f:
        content = f.read()
    for line in content.splitlines():
        if "ERROR:" in line:
            raise RASComputeError(
                f"'ERROR:' found in {compute_message_file}. Full file content:\n{content}\n^^^ERROR^^^"
            )


def assert_no_store_all_maps_error_message(compute_message_file: str):
    """Scan *.computeMsgs.txt for errors encountered"""
    with open(compute_message_file) as f:
        content = f.read()
    for line in content.splitlines():
        if "error executing: storeallmaps" in line.lower():
            raise RASStoreAllMapsError(
                f"{repr(line)} found in {compute_message_file}. Full file content:\n{content}\n^^^ERROR^^^"
            )<|MERGE_RESOLUTION|>--- conflicted
+++ resolved
@@ -20,16 +20,6 @@
 import rasterio.mask
 import pystac
 from pyproj import CRS
-<<<<<<< HEAD
-from ripple.consts import (
-    HDFGEOMETRIES,
-    PLOTTINGSTRUCTURES,
-    PLOTTINGREFERENCE,
-)
-from ripple.utils import decode, get_terrain_exe_path
-from ripple.rasmap import RASMAP_631, TERRAIN, PLAN
-
-=======
 from utils import decode, get_terrain_exe_path, s3_get_output_s3path
 from rasmap import RASMAP_631, TERRAIN, PLAN
 from errors import (
@@ -46,7 +36,7 @@
 import json
 from pathlib import Path
 from requests.utils import requote_uri
->>>>>>> 10954031
+
 
 @dataclass
 class FlowChangeLocation:
@@ -140,18 +130,11 @@
         self.default_epsg = default_epsg
         self.version = version
         self.stac_href = stac_href
-<<<<<<< HEAD
-        self.stac_item = pystac.Item.from_file(self.stac_href)
-
-        self.projection_file = None
-        self.projection = ""
-=======
         self.stac_item = pystac.Item.from_file(requote_uri(self.stac_href))
 
         self.projection_file = None
         self.projection = ""
         self.model_downloaded = False
->>>>>>> 10954031
 
         self.plans = {}
         self.geoms = {}
@@ -161,29 +144,6 @@
         self.flow = None
         self.terrain_name = None
 
-<<<<<<< HEAD
-        self.version = version
-        self.default_epsg = default_epsg
-
-    def inspect_projection__if_not_exists_write_default(self):
-        try:
-            self.get_ras_projection()
-        except (FileNotFoundError, ValueError) as e:
-            print(e)
-            if self.default_epsg:
-                print(f"Attempting to use specified default projection: EPSG:{self.default_epsg}")
-                self.write_projection()
-            else:
-                raise e
-
-    def write_projection(self):
-        self.projection = self.default_epsg
-        self.projection_file = os.path.join(self.ras_folder, "projection.prj")
-        logging.info(f"Writing: {self.projection_file}")
-        os.makedirs(os.path.dirname(self.projection_file), exist_ok=True)
-        with open(self.projection_file, "w") as f:
-            f.write(CRS.from_epsg(self.projection).to_wkt("WKT1_ESRI"))
-=======
     def read_ras(self):
 
         if not self.model_downloaded:
@@ -205,7 +165,6 @@
         self.get_active_plan()
 
         self.terrain_exe = get_terrain_exe_path(self.version)
->>>>>>> 10954031
 
     def create_nwm_dict(self):
 
@@ -225,11 +184,7 @@
 
         # make RAS directory if it does not exists
         if not os.path.exists(self.ras_folder):
-<<<<<<< HEAD
             os.makedirs(self.ras_folder)
-=======
-            os.makedirs(os.path.join(self.ras_folder))
->>>>>>> 10954031
 
         # download HEC-RAS model files
         for _, asset in self.stac_item.get_assets(role="ras-file").items():
@@ -242,24 +197,6 @@
         # download HEC-RAS topo files
         for _, asset in self.stac_item.get_assets(role="ras-topo").items():
 
-<<<<<<< HEAD
-            file = os.path.join(self.ras_folder, name)
-            key = asset.href.replace("https://fim.s3.amazonaws.com/", "")
-            logging.info(f"Downloading: s3://{self.bucket}/{key} -> {file}")
-            self.client.download_file(self.bucket, key, file)
-
-    def inspect_model(self):
-        """Call after self.download_model"""
-        self.get_ras_project_file()
-        self.read_content()
-
-        self.title = self.content.splitlines()[0].split("=")[1]
-        self.ras_project_basename = os.path.splitext(os.path.basename(self.ras_project_file))[0]
-        self.get_plans()
-        self.get_geoms()
-        self.get_flows()
-        self.get_active_plan()
-=======
             s3_key = asset.extra_fields["s3_key"]
 
             file = os.path.join(self.ras_folder, Path(s3_key).name)
@@ -269,7 +206,6 @@
                 self.terrain_name = Path(s3_key).name.rstrip(".hdf")
 
         self.model_downloaded = True
->>>>>>> 10954031
 
     def read_content(self):
         """
@@ -591,11 +527,7 @@
         terrain_dirname: str = "Terrain",
         hdf_filename: str = "Terrain.hdf",
         vertical_units: str = "Feet",
-<<<<<<< HEAD
     ) -> str:
-=======
-    ):
->>>>>>> 10954031
         r"""
         Uses the projection file and a list of terrain file paths to make the RAS terrain HDF file.
         Default location is {model_directory}\Terrain\Terrain.hdf.
