"""Subset a geopackage based on clonfation with NWM hydrofabric."""

import json
import logging
import os

import fiona
import geopandas as gpd
import pandas as pd
from shapely.geometry import LineString

from ripple.consts import METERS_PER_FOOT, RIPPLE_VERSION
from ripple.data_model import NwmReachModel, RippleSourceModel
from ripple.utils.ripple_utils import xs_concave_hull


def subset_gpkg(
    src_gpkg_path: str,
    dst_project_dir: str,
    nwm_id: str,
    ds_rs: str,
    us_rs: str,
    us_river: str,
    us_reach: str,
    ds_river: str,
    ds_reach: str,
) -> tuple:
    """Subset the cross sections and river geometry for a given NWM reach."""
    # TODO add logic for junctions/multiple river-reaches

    # read data
    xs_gdf = gpd.read_file(src_gpkg_path, layer="XS", driver="GPKG")
    river_gdf = gpd.read_file(src_gpkg_path, layer="River", driver="GPKG")
<<<<<<< HEAD
    structures_gdf = None
    if "Structure" in fiona.listlayers(src_gpkg_path):
        structures_gdf = gpd.read_file(src_gpkg_path, layer="Structure", driver="GPKG")
    # if "Junction" in fiona.listlayers(src_gpkg_path):
    #     junction_gdf = gpd.read_file(src_gpkg_path, layer="Junction", driver="GPKG")
=======
    if "Junction" in fiona.listlayers(src_gpkg_path):
        junction_gdf = gpd.read_file(src_gpkg_path, layer="Junction", driver="GPKG")
>>>>>>> c8f6caa5

    # subset data
    if us_river == ds_river and us_reach == ds_reach:
        xs_subset_gdf = xs_gdf.loc[
            (xs_gdf["river"] == us_river)
            & (xs_gdf["reach"] == us_reach)
            & (xs_gdf["river_station"] >= float(ds_rs))
            & (xs_gdf["river_station"] <= float(us_rs))
        ]
        if structures_gdf is not None:
            structures_subset_gdf = structures_gdf.loc[
                (structures_gdf["river"] == us_river)
                & (structures_gdf["reach"] == us_reach)
                & (structures_gdf["river_station"] >= float(ds_rs))
                & (structures_gdf["river_station"] <= float(us_rs))
            ]
        river_subset_gdf = river_gdf.loc[(river_gdf["river"] == us_river) & (river_gdf["reach"] == us_reach)]
    else:
        if "Junction" in fiona.listlayers(src_gpkg_path):
            junction_gdf = gpd.read_file(src_gpkg_path, layer="Junction", driver="GPKG")
            xs_intermediate_river_reaches = walk_junctions(junction_gdf, us_river, us_reach, ds_river, ds_reach)

        xs_us_reach = xs_gdf.loc[
            (xs_gdf["river"] == us_river) & (xs_gdf["reach"] == us_reach) & (xs_gdf["river_station"] <= float(us_rs))
        ]
        xs_ds_reach = xs_gdf.loc[
            (xs_gdf["river"] == ds_river) & (xs_gdf["reach"] == ds_reach) & (xs_gdf["river_station"] >= float(ds_rs))
        ]
        if structures_gdf is not None:
            structures_us_reach = structures_gdf.loc[
                (structures_gdf["river"] == us_river)
                & (structures_gdf["reach"] == us_reach)
                & (structures_gdf["river_station"] <= float(us_rs))
            ]
            structures_ds_reach = structures_gdf.loc[
                (structures_gdf["river"] == ds_river)
                & (structures_gdf["reach"] == ds_reach)
                & (structures_gdf["river_station"] >= float(ds_rs))
            ]

        if xs_intermediate_river_reaches:
            for xs_intermediate_river_reach in xs_intermediate_river_reaches:
                xs_intermediate_river_reach = xs_gdf.loc[xs_gdf["river_reach"] == xs_intermediate_river_reach]
                if xs_us_reach["river_station"].min() <= xs_intermediate_river_reach["river_station"].max():
                    logging.warning(
                        f"the lowest river station on the upstream reach ({xs_us_reach['river_station'].min()}) is less"
                        f" than the highest river station on the intermediate reach ({xs_intermediate_river_reach['river_station'].max()}) for nwm_id: {nwm_id}"
                    )
                    xs_us_reach["river_station"] = (
                        xs_us_reach["river_station"] + xs_intermediate_river_reach["river_station"].max()
                    )
                    xs_us_reach["ras_data"] = xs_us_reach["ras_data"].apply(
                        lambda ras_data: update_river_station(
                            ras_data, xs_intermediate_river_reach["river_station"].max()
                        )
                    )

                xs_us_reach = pd.concat([xs_us_reach, xs_intermediate_river_reach])

        if xs_us_reach["river_station"].min() <= xs_ds_reach["river_station"].max():
            logging.warning(
                f"the lowest river station on the upstream reach ({xs_us_reach['river_station'].min()}) is less"
                f" than the highest river station on the downstream reach ({xs_ds_reach['river_station'].max()}) for nwm_id: {nwm_id}"
            )
            xs_us_reach["river_station"] = xs_us_reach["river_station"] + xs_ds_reach["river_station"].max()
            xs_us_reach["ras_data"] = xs_us_reach["ras_data"].apply(
                lambda ras_data: update_river_station(ras_data, xs_ds_reach["river_station"].max())
            )
            if structures_gdf is not None:
                structures_us_reach["river_station"] = (
                    structures_us_reach["river_station"] + structures_ds_reach["river_station"].max()
                )
                structures_us_reach["ras_data"] = structures_us_reach["ras_data"].apply(
                    lambda ras_data: update_river_station(ras_data, structures_ds_reach["river_station"].max())
                )

        xs_subset_gdf = pd.concat([xs_us_reach, xs_ds_reach])
        if structures_gdf is not None:
            structures_subset_gdf = pd.concat([structures_us_reach, structures_ds_reach])

        us_reach = river_gdf.loc[(river_gdf["river"] == us_river) & (river_gdf["reach"] == us_reach)]
        ds_reach = river_gdf.loc[(river_gdf["river"] == ds_river) & (river_gdf["reach"] == ds_reach)]

        # handle river reach coords
        coords = list(us_reach.iloc[0]["geometry"].coords)
        if xs_intermediate_river_reaches:
            for xs_intermediate_river_reach in xs_intermediate_river_reaches:
                intermediate_river_reach = river_gdf.loc[river_gdf["river_reach"] == xs_intermediate_river_reach]
                coords += list(intermediate_river_reach.iloc[0]["geometry"].coords)
        coords += list(ds_reach.iloc[0]["geometry"].coords)

        river_subset_gdf = gpd.GeoDataFrame(
            {"geometry": [LineString(coords)], "river": [nwm_id], "reach": [nwm_id]},
            geometry="geometry",
            crs=us_reach.crs,
        )

    pd.options.mode.copy_on_write = True
    # rename river reach
    xs_subset_gdf["river"] = nwm_id
    xs_subset_gdf["reach"] = nwm_id
    xs_subset_gdf["river_reach"] = f"{nwm_id.ljust(16)},{nwm_id.ljust(16)}"

    if structures_gdf is not None:
        print(len(structures_subset_gdf))
        structures_subset_gdf["river"] = nwm_id
        structures_subset_gdf["reach"] = nwm_id
        structures_subset_gdf["river_reach"] = f"{nwm_id.ljust(16)},{nwm_id.ljust(16)}"

    river_subset_gdf["river"] = nwm_id
    river_subset_gdf["reach"] = nwm_id
    river_subset_gdf["river_reach"] = f"{nwm_id.ljust(16)},{nwm_id.ljust(16)}"

    # clean river stations
    xs_subset_gdf["ras_data"] = xs_subset_gdf["ras_data"].apply(lambda ras_data: clean_river_stations(ras_data))
<<<<<<< HEAD
    if structures_gdf is not None:
        structures_subset_gdf["ras_data"] = structures_subset_gdf["ras_data"].apply(
            lambda ras_data: clean_river_stations(ras_data)
        )
=======
    xs_subset_gdf["river_station"] = xs_subset_gdf["river_station"].round().astype(float)
>>>>>>> c8f6caa5

    # check if only 1 cross section for nwm_reach
    if len(xs_subset_gdf) <= 1:
        # shutil.rmtree(ras_project_dir)
        logging.warning(f"Only 1 cross section conflated to NWM reach {nwm_id}. Skipping this reach.")
        return None

    # write data
    new_nwm_reach_model = NwmReachModel(dst_project_dir)
    os.makedirs(dst_project_dir, exist_ok=True)
    xs_subset_gdf.to_file(new_nwm_reach_model.ras_gpkg_file, layer="XS", driver="GPKG")
    if structures_gdf is not None and len(structures_subset_gdf) > 0:
        structures_subset_gdf.to_file(new_nwm_reach_model.ras_gpkg_file, layer="Structure", driver="GPKG")

    # clip river to cross sections
    crs = xs_subset_gdf.crs

    buffer = 10
    while True:
        concave_hull = xs_concave_hull(xs_subset_gdf).to_crs(epsg=5070).buffer(buffer * METERS_PER_FOOT).to_crs(crs)
        clipped_river_subset_gdf = river_subset_gdf.clip(concave_hull)
        clipped_river_subset_gdf.to_file(new_nwm_reach_model.ras_gpkg_file, layer="River", driver="GPKG")
        buffer += 10
        print(buffer)
        if len(clipped_river_subset_gdf) == 1 & xs_subset_gdf.intersects(
            clipped_river_subset_gdf["geometry"].iloc[0]
        ).all() & isinstance(clipped_river_subset_gdf["geometry"].iloc[0], LineString):
            break
        if buffer > 10000:
            raise ValueError(
                f"buffer too large (>10000ft) for clipping river to concave hull of cross sections. Check data for NWM Reach: {nwm_id}."
            )
            break

    if "flows" in xs_subset_gdf.columns:
        max_flow = xs_subset_gdf["flows"].str.split("\n", expand=True).astype(float).max().max()
        min_flow = xs_subset_gdf["flows"].str.split("\n", expand=True).astype(float).min().min()
    else:
        min_flow, max_flow = 10000000000000, 0
        logging.warning(f"no flows specified in source model gpkg for {nwm_id}")

    return new_nwm_reach_model.ras_gpkg_file, xs_subset_gdf.crs.to_epsg(), max_flow, min_flow


def walk_junctions(junction_gdf, us_river, us_reach, ds_river, ds_reach) -> tuple:
    """Check if junctions are present for the given river-reaches."""
    river_reaches = []
    if not junction_gdf.empty:
        while True:
            for _, row in junction_gdf.iterrows():

                us_rivers = row.us_rivers.split(",")
                print(us_rivers)
                us_reaches = row.us_reaches.split(",")

                for river, reach in zip(us_rivers, us_reaches):
                    if row.ds_rivers == ds_river and row.ds_reaches == ds_reach:
                        return river_reaches
                    if river == us_river and reach == us_reach:
                        river_reaches.append(f"{row.ds_rivers.ljust(16)},{row.ds_reaches.ljust(16)}")
                        us_river = row.ds_rivers
                        us_reach = row.ds_reaches


def clean_river_stations(ras_data: str) -> str:
    """Clean up river station data."""
    lines = ras_data.splitlines()
    data = lines[0].split(",")
    data[1] = str(float(round(float(lines[0].split(",")[1])))).ljust(8)
    lines[0] = ",".join(data)
    return "\n".join(lines) + "\n"


def update_river_station(ras_data: str, river_station: str) -> str:
    """Update river station data."""
    lines = ras_data.splitlines()
    data = lines[0].split(",")
    data[1] = str(float(lines[0].split(",")[1]) + river_station).ljust(8)
    lines[0] = ",".join(data)
    return "\n".join(lines) + "\n"


def junction_length_to_reach_lengths():
    """Adjust reach lengths using junction."""
    # TODO adjust reach lengths using junction lengths
    raise NotImplementedError
    # for row in junction_gdf.iterrows():
    #     if us_river in row["us_rivers"] and us_reach in row["us_reach"]:


def extract_submodel(
    source_model_directory: str,
    submodel_directory: str,
    nwm_id: int,
    ripple_version: str = RIPPLE_VERSION,
):
    """Use ripple conflation data to create a new GPKG from an existing ras geopackage."""
    rsm = RippleSourceModel(source_model_directory)
    logging.info(f"Preparing to extract NWM ID {nwm_id} from {rsm.ras_project_file}")

    if not rsm.file_exists(rsm.ras_gpkg_file):
        raise FileNotFoundError(f"cannot find file ras-geometry file {rsm.ras_gpkg_file}, please ensure file exists")

    if not rsm.file_exists(rsm.conflation_file):
        raise FileNotFoundError(f"cannot find conflation file {rsm.conflation_file}, please ensure file exists")

    ripple_parameters = rsm.nwm_conflation_parameters(str(nwm_id))
    if ripple_parameters["us_xs"]["xs_id"] == "-9999":
        ripple_parameters["messages"] = f"skipping {nwm_id}; no cross sections conflated."
        logging.warning(ripple_parameters["messages"])

    else:
        subset_gpkg_path, crs, max_flow, min_flow = subset_gpkg(
            rsm.ras_gpkg_file,
            submodel_directory,
            nwm_id,
            ripple_parameters["ds_xs"]["xs_id"],
            ripple_parameters["us_xs"]["xs_id"],
            ripple_parameters["us_xs"]["river"],
            ripple_parameters["us_xs"]["reach"],
            ripple_parameters["ds_xs"]["river"],
            ripple_parameters["ds_xs"]["reach"],
        )
        ripple_parameters["source_model"] = rsm.ras_project_file
        ripple_parameters["crs"] = crs
        ripple_parameters["version"] = ripple_version
        ripple_parameters["high_flow_cfs"] = max([ripple_parameters["high_flow_cfs"], max_flow])
        ripple_parameters["low_flow_cfs"] = min([ripple_parameters["low_flow_cfs"], min_flow])
        if ripple_parameters["high_flow_cfs"] == max_flow:
            ripple_parameters["notes"] = ["high_flow_cfs computed from source model flows"]
        if ripple_parameters["low_flow_cfs"] == min_flow:
            ripple_parameters["notes"] = ["low_flow_cfs computed from source model flows"]

        with open(os.path.join(submodel_directory, f"{nwm_id}.ripple.json"), "w") as f:
            json.dump(ripple_parameters, f, indent=4)

    return ripple_parameters<|MERGE_RESOLUTION|>--- conflicted
+++ resolved
@@ -31,16 +31,11 @@
     # read data
     xs_gdf = gpd.read_file(src_gpkg_path, layer="XS", driver="GPKG")
     river_gdf = gpd.read_file(src_gpkg_path, layer="River", driver="GPKG")
-<<<<<<< HEAD
     structures_gdf = None
     if "Structure" in fiona.listlayers(src_gpkg_path):
         structures_gdf = gpd.read_file(src_gpkg_path, layer="Structure", driver="GPKG")
-    # if "Junction" in fiona.listlayers(src_gpkg_path):
-    #     junction_gdf = gpd.read_file(src_gpkg_path, layer="Junction", driver="GPKG")
-=======
     if "Junction" in fiona.listlayers(src_gpkg_path):
         junction_gdf = gpd.read_file(src_gpkg_path, layer="Junction", driver="GPKG")
->>>>>>> c8f6caa5
 
     # subset data
     if us_river == ds_river and us_reach == ds_reach:
@@ -156,14 +151,11 @@
 
     # clean river stations
     xs_subset_gdf["ras_data"] = xs_subset_gdf["ras_data"].apply(lambda ras_data: clean_river_stations(ras_data))
-<<<<<<< HEAD
     if structures_gdf is not None:
         structures_subset_gdf["ras_data"] = structures_subset_gdf["ras_data"].apply(
             lambda ras_data: clean_river_stations(ras_data)
         )
-=======
     xs_subset_gdf["river_station"] = xs_subset_gdf["river_station"].round().astype(float)
->>>>>>> c8f6caa5
 
     # check if only 1 cross section for nwm_reach
     if len(xs_subset_gdf) <= 1:
