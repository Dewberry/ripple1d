--- conflicted
+++ resolved
@@ -1,7 +1,4 @@
-<<<<<<< HEAD
-=======
 import argparse
->>>>>>> 2119a1e4
 import json
 import logging
 import os
@@ -9,25 +6,17 @@
 from pathlib import Path
 
 import boto3
-<<<<<<< HEAD
-=======
 import pandas as pd
->>>>>>> 2119a1e4
 import pystac
 import pystac_client
 import requests
 
 from ripple.conflate.plotter import plot_conflation_results
-<<<<<<< HEAD
-from ripple.conflate.rasfim import STAC_API_URL, RasFimConflater, nwm_conflated_reaches
-from ripple.conflate.run_rasfim import conflate_branches, point_method_conflation
-=======
 from ripple.conflate.rasfim import RasFimConflater
 from ripple.conflate.run_rasfim import main as conflate_main
 
 STAC_API_URL = "https://stac2.dewberryanalytics.com"
 # from ripple.conflate.run_rasfim import conflate_branches, point_method_conflation
->>>>>>> 2119a1e4
 
 logging.getLogger("fiona").setLevel(logging.ERROR)
 logging.getLogger("botocore").setLevel(logging.ERROR)
@@ -69,7 +58,9 @@
         fim_stream = rfc.local_nwm_reaches[rfc.local_nwm_reaches["ID"].isin(ids)]
 
         ripple_parameters_key = f"{s3_prefix}/ripple_parameters.json"
-        ripple_parameters_href = f"https://{bucket}.s3.amazonaws.com/{ripple_parameters_key}"
+        ripple_parameters_href = (
+            f"https://{bucket}.s3.amazonaws.com/{ripple_parameters_key}"
+        )
 
         client.put_object(
             Body=json.dumps(conflation_results).encode(),
@@ -92,11 +83,17 @@
         )
 
         for asset in item.get_assets():
-            item.assets[asset].href = item.assets[asset].href.replace("https:/fim", "https://fim")
+            item.assets[asset].href = item.assets[asset].href.replace(
+                "https:/fim", "https://fim"
+            )
         limit_plot = True
 
-    conflation_thumbnail_key = f"stac/{collection_id}/thumbnails/{item.id}-conflation.png".replace(" ", "")
-    conflation_thumbnail_href = f"https://{bucket}.s3.amazonaws.com/{conflation_thumbnail_key}"
+    conflation_thumbnail_key = (
+        f"stac/{collection_id}/thumbnails/{item.id}-conflation.png".replace(" ", "")
+    )
+    conflation_thumbnail_href = (
+        f"https://{bucket}.s3.amazonaws.com/{conflation_thumbnail_key}"
+    )
 
     item.properties["NWM_FIM:Conflation_Results"] = conflation_results
 
@@ -153,16 +150,14 @@
     # nwm_gpkg = f"/vsis3/{branches_s3_key}"
     # print("nwm_gpkg", branches_s3_key)
 
-    nwm_pq = "/Users/slawler/Desktop/nwm_flows.parquet"
+    nwm_pq = "nwm_flows.parquet"
 
     session = boto3.Session(
         aws_access_key_id=os.environ.get("AWS_ACCESS_KEY_ID"),
         aws_secret_access_key=os.environ.get("AWS_SECRET_ACCESS_KEY"),
     )
 
-    low_flows = pd.read_parquet(
-        "/Users/slawler/Desktop/nwm_high_water_threshold.parquet"
-    )
+    low_flows = pd.read_parquet("nwm_high_water_threshold.parquet")
 
     client = session.client("s3")
 
@@ -173,7 +168,9 @@
         for asset in item.get_assets(role="ras-geometry-gpkg"):
             gpkg_name = Path(item.assets[asset].href).name
             s3_prefix = (
-                item.assets[asset].href.replace(f"https://{bucket}.s3.amazonaws.com/", "").replace(f"/{gpkg_name}", "")
+                item.assets[asset]
+                .href.replace(f"https://{bucket}.s3.amazonaws.com/", "")
+                .replace(f"/{gpkg_name}", "")
             )
             ras_gpkg = href_to_vsis(item.assets[asset].href, bucket="fim")
 
