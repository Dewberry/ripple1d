<<<<<<< HEAD
=======
import os
>>>>>>> 2119a1e4
from datetime import datetime
from pathlib import Path

import pystac
import pystac_client
import pystac_client.errors
<<<<<<< HEAD
from s3_utils import check_s3_key_exists
from stac_utils import key_to_uri, upsert_collection, upsert_item, uri_to_key
=======

from .s3_utils import check_s3_key_exists
from .stac_utils import key_to_uri, upsert_collection, upsert_item, uri_to_key
>>>>>>> 2119a1e4


class FIMCollection:
    """
    Class for interacting with a FIM collection in a STAC API.
    """

    def __init__(self, stac_api: str, collection_id: str, load: bool = True) -> str:
        self.stac_api = stac_api
        self._collection_id = collection_id
        if load:
            self.collection = self.load()
        else:
            self.collection = None

    def __repr__(self) -> str:
        return f"FIMCollection: {self._collection_id}"

    def load(self) -> pystac.Collection:
        try:
            client = pystac_client.Client.open(self.stac_api)
        except Exception as e:
            raise ConnectionError(f"Error loading STAC API: {self.stac_api}: {e}")

        try:
            return client.get_collection(self._collection_id)
        except Exception:
            raise KeyError(f"Collection `{self._collection_id}` does not exist. Use new_collection() to create.")

    def add_branch_conflation_asset(
        self,
        asset_id: str,
        asset_key: str,
        roles: str = pystac.MediaType.GEOPACKAGE,
        bucket: str = "fim",
    ):
        asset_url = key_to_uri(asset_key, bucket)
        asset = pystac.Asset(
            href=asset_url,
            description="FIM Branches and Control Nodes",
            roles=[roles],
            extra_fields={"s3_key": asset_key, "updated": datetime.now().isoformat()},
        )
        self.collection.add_asset(asset_id, asset)

    def post_collection_updates(self):
        return upsert_collection(self.stac_api, self.collection)

    # def new_item(self, item: pystac.Item):
    #     self.collection.add_item(item)
    #     self.item = item


class FIMCollectionRasItem(FIMCollection):
    """
    Class for interacting with a FIM collection RAS item in a STAC API.
    """

    def __init__(self, stac_api: str, collection_id: str, item_id: str, load: bool = True):
        super().__init__(stac_api, collection_id, load)
        self._item_id = item_id
        if load:
            self.item = self.load_item()
        else:
            raise KeyError(f"Item `{self._item_id}` does not exist. Use new_item() to create.")

    def __repr__(self) -> str:
        return f"FIMCollectionRasItem: {self._collection_id}-{self._item_id}"

    def load_item(self) -> pystac.Item:
        try:
            return self.collection.get_item(self._item_id)
        except Exception:
            raise KeyError(f"Item `{self._item_id}` does not exist. Use new_item() to create.")

    # def add_topo_assets(self, topo_filename: str = "MapTerrain"):

    def post_item_updates(self):
        return upsert_item(self.stac_api, self.collection.id, self.item)

    def sanitize_ras_stac_props(self):
        """
        TODO: Placeholder function for sanitizing RAS STAC properties.
        Need to update ras-stac and remove this method here or convert to a check.
        """
        # Grab the gpkg location (href)
        for asset_name in self.item.get_assets(role=pystac.MediaType.GEOPACKAGE):
            asset = self.item.assets[asset_name]
            try:
                asset.roles.remove("data")
            except Exception:
                print(f"no data role: {asset.href}")

            if "ras-geometry-gpkg" not in asset.roles:
                asset.roles.append("ras-geometry-gpkg")

        for asset_name in self.item.get_assets(role="forcing-file"):
            asset = self.item.assets[asset_name]
            try:
                asset.roles.append("ras-file")
            except Exception:
                print(f"no data role: {asset.href}")

        for asset_name in self.item.get_assets(role="geometry-file"):
            asset = self.item.assets[asset_name]
            try:
                asset.roles.append("ras-file")
            except Exception:
                print(f"no data role: {asset.href}")

        for asset_name in self.item.get_assets(role="plan-file"):
            asset = self.item.assets[asset_name]
            try:
                asset.roles.append("ras-file")
            except Exception:
                print(f"no data role: {asset.href}")

        for asset_name in self.item.get_assets(role="projection"):
            asset = self.item.assets[asset_name]
            try:
                asset.roles.remove("projection")
                asset.roles.append("ras-file")
                asset.roles.append("project-file")
            except Exception:
                print(f"no data role: {asset.href}")

    def add_s3_key_to_assets(self, bucket: str = "fim"):
        for asset_name in self.item.assets:
            asset = self.item.assets[asset_name]
            asset.extra_fields["s3_key"] = uri_to_key(asset.href, bucket)

    def ensure_asset_roles_unique(self, bucket: str = "fim"):
        for asset_name in self.item.assets:
            asset = self.item.assets[asset_name]
            asset.roles = list(set(asset.roles))

    def map_topo_assets(
        self,
        date_aquired: str = datetime.now().isoformat(),
        software: str = "ripple v0.1.0-alpha.1",
        topo_filename: str = "MapTerrain",
        asset_role: str = "ras-geometry-gpkg",
        source: str = "USGS_Seamless_DEM_13",
    ):
        """
        TODO: Placeholder function for mapping topo assets to FIM collection items.
        This assumes the topo assets are in the same directory as the `ras-geometry-gpkg` asset
        """
        if source != "USGS_Seamless_DEM_13":
            raise NotImplementedError("Only USGS_Seamless_DEM_13 is supported at this time.")

        if asset_role != "ras-geometry-gpkg":
            raise NotImplementedError("Only ras-geometry-gpkg is supported at this time.")

        if topo_filename != "MapTerrain":
            raise NotImplementedError("Only MapTerrain is supported at this time.")

        for asset_name in self.item.get_assets(role=asset_role):
            # print(asset_name)
            asset_href = self.item.assets[asset_name].href

        topo_href = str(Path(asset_href).parent / "MapTerrain/MapTerrain.ned13.tif").replace("https:/", "https://")
        ras_topo_href = str(Path(asset_href).parent / "MapTerrain/MapTerrain.hdf").replace("https:/", "https://")
        vrt_href = str(Path(asset_href).parent / "MapTerrain/MapTerrain.vrt").replace("https:/", "https://")
        topo_source = "https://rockyweb.usgs.gov/vdelivery/Datasets/Staged/Elevation/13/TIFF/USGS_Seamless_DEM_13.vrt"

        self.item.add_asset(
            f"{topo_filename}.tif",
            pystac.Asset(
                topo_href,
                title=f"{topo_filename}.tif",
                roles=[pystac.MediaType.COG, "ras-topo"],
                extra_fields={
                    "topo_source_url": topo_source,
                    "date_aquired": date_aquired,
                    "software": software,
                },
            ),
        )

        # Add ras topo asset to item
        self.item.add_asset(
            f"{topo_filename}.hdf",
            pystac.Asset(
                ras_topo_href,
                title=f"{topo_filename}.hdf",
                roles=[pystac.MediaType.HDF, "ras-topo"],
                extra_fields={
                    "software": software,
                    "date_aquired": date_aquired,
                },
            ),
        )

        # Add ras topo asset to item
        self.item.add_asset(
            f"{topo_filename}.vrt",
            pystac.Asset(
                vrt_href,
                title=f"{topo_filename}.vrt",
                roles=[pystac.MediaType.XML, "ras-topo"],
                extra_fields={
                    "software": software,
                    "date_aquired": date_aquired,
                },
            ),
        )

    def add_ripple_params(
        self,
        date_created: str = datetime.now().isoformat(),
        software: str = "ripple v0.1.0-alpha.1",
        asset_role: str = "project-file",
        bucket: str = "fim",
    ) -> bool:
        """
        TODO: Placeholder function for adding ripple-params to FIM collection items.
        This assumes the conflation output is in the same directory as the `project-file` asset
        """

        if asset_role != "project-file":
            raise NotImplementedError("Only project-file is supported at this time.")

        for asset_name in self.item.get_assets(role=asset_role):
            asset_href = self.item.assets[asset_name].href

        ripple_parameters_href = str((Path(asset_href).parent / "ripple_parameters.json")).replace(
            "https:/", "https://"
        )
        ripple_parameters_key = uri_to_key(ripple_parameters_href, bucket)

        # print(ripple_parameters_key)
        if check_s3_key_exists(bucket, ripple_parameters_key):
            self.item.add_asset(
                "ripple_parameters.json",
                pystac.Asset(
                    ripple_parameters_href,
                    title="ConflationParameters",
                    roles=[pystac.MediaType.JSON, "ripple-params"],
                    extra_fields={
                        "software": software,
                        "date_created": date_created,
                    },
                ),
            )
            return True
        else:
            return False


class FIMCollectionRasDGItem(FIMCollection):
    """
    Class for interacting with a FIM collection RAS Depth Grid item in a STAC API.
    Not Implemented
    """

    def __init__(self, stac_api: str, collection_id: str, item_id: str, load: bool = True):
        super().__init__(stac_api, collection_id, load)
        raise NotImplementedError("FIMCollectionRasDGItem is not implemented.")
        self._item_id = item_id
        if load:
            self.item = self.load_item()
        else:
            raise KeyError(f"Item `{self._item_id}` does not exist. Use new_item() to create.")

    def __repr__(self) -> str:
        return f"FIMCollectionDGItem: {self._collection_id}-{self._item_id}"

    def load_item(self) -> pystac.Item:
        try:
            return self.collection.get_item(self._item_id)
        except Exception:
            raise KeyError(f"Item `{self._item_id}` does not exist. Use new_item() to create.")<|MERGE_RESOLUTION|>--- conflicted
+++ resolved
@@ -1,21 +1,13 @@
-<<<<<<< HEAD
-=======
 import os
->>>>>>> 2119a1e4
 from datetime import datetime
 from pathlib import Path
 
 import pystac
 import pystac_client
 import pystac_client.errors
-<<<<<<< HEAD
-from s3_utils import check_s3_key_exists
-from stac_utils import key_to_uri, upsert_collection, upsert_item, uri_to_key
-=======
 
 from .s3_utils import check_s3_key_exists
 from .stac_utils import key_to_uri, upsert_collection, upsert_item, uri_to_key
->>>>>>> 2119a1e4
 
 
 class FIMCollection:
@@ -43,7 +35,9 @@
         try:
             return client.get_collection(self._collection_id)
         except Exception:
-            raise KeyError(f"Collection `{self._collection_id}` does not exist. Use new_collection() to create.")
+            raise KeyError(
+                f"Collection `{self._collection_id}` does not exist. Use new_collection() to create."
+            )
 
     def add_branch_conflation_asset(
         self,
@@ -74,13 +68,17 @@
     Class for interacting with a FIM collection RAS item in a STAC API.
     """
 
-    def __init__(self, stac_api: str, collection_id: str, item_id: str, load: bool = True):
+    def __init__(
+        self, stac_api: str, collection_id: str, item_id: str, load: bool = True
+    ):
         super().__init__(stac_api, collection_id, load)
         self._item_id = item_id
         if load:
             self.item = self.load_item()
         else:
-            raise KeyError(f"Item `{self._item_id}` does not exist. Use new_item() to create.")
+            raise KeyError(
+                f"Item `{self._item_id}` does not exist. Use new_item() to create."
+            )
 
     def __repr__(self) -> str:
         return f"FIMCollectionRasItem: {self._collection_id}-{self._item_id}"
@@ -89,7 +87,9 @@
         try:
             return self.collection.get_item(self._item_id)
         except Exception:
-            raise KeyError(f"Item `{self._item_id}` does not exist. Use new_item() to create.")
+            raise KeyError(
+                f"Item `{self._item_id}` does not exist. Use new_item() to create."
+            )
 
     # def add_topo_assets(self, topo_filename: str = "MapTerrain"):
 
@@ -165,10 +165,14 @@
         This assumes the topo assets are in the same directory as the `ras-geometry-gpkg` asset
         """
         if source != "USGS_Seamless_DEM_13":
-            raise NotImplementedError("Only USGS_Seamless_DEM_13 is supported at this time.")
+            raise NotImplementedError(
+                "Only USGS_Seamless_DEM_13 is supported at this time."
+            )
 
         if asset_role != "ras-geometry-gpkg":
-            raise NotImplementedError("Only ras-geometry-gpkg is supported at this time.")
+            raise NotImplementedError(
+                "Only ras-geometry-gpkg is supported at this time."
+            )
 
         if topo_filename != "MapTerrain":
             raise NotImplementedError("Only MapTerrain is supported at this time.")
@@ -177,9 +181,15 @@
             # print(asset_name)
             asset_href = self.item.assets[asset_name].href
 
-        topo_href = str(Path(asset_href).parent / "MapTerrain/MapTerrain.ned13.tif").replace("https:/", "https://")
-        ras_topo_href = str(Path(asset_href).parent / "MapTerrain/MapTerrain.hdf").replace("https:/", "https://")
-        vrt_href = str(Path(asset_href).parent / "MapTerrain/MapTerrain.vrt").replace("https:/", "https://")
+        topo_href = str(
+            Path(asset_href).parent / "MapTerrain/MapTerrain.ned13.tif"
+        ).replace("https:/", "https://")
+        ras_topo_href = str(
+            Path(asset_href).parent / "MapTerrain/MapTerrain.hdf"
+        ).replace("https:/", "https://")
+        vrt_href = str(Path(asset_href).parent / "MapTerrain/MapTerrain.vrt").replace(
+            "https:/", "https://"
+        )
         topo_source = "https://rockyweb.usgs.gov/vdelivery/Datasets/Staged/Elevation/13/TIFF/USGS_Seamless_DEM_13.vrt"
 
         self.item.add_asset(
@@ -242,9 +252,9 @@
         for asset_name in self.item.get_assets(role=asset_role):
             asset_href = self.item.assets[asset_name].href
 
-        ripple_parameters_href = str((Path(asset_href).parent / "ripple_parameters.json")).replace(
-            "https:/", "https://"
-        )
+        ripple_parameters_href = str(
+            (Path(asset_href).parent / "ripple_parameters.json")
+        ).replace("https:/", "https://")
         ripple_parameters_key = uri_to_key(ripple_parameters_href, bucket)
 
         # print(ripple_parameters_key)
@@ -272,14 +282,18 @@
     Not Implemented
     """
 
-    def __init__(self, stac_api: str, collection_id: str, item_id: str, load: bool = True):
+    def __init__(
+        self, stac_api: str, collection_id: str, item_id: str, load: bool = True
+    ):
         super().__init__(stac_api, collection_id, load)
         raise NotImplementedError("FIMCollectionRasDGItem is not implemented.")
         self._item_id = item_id
         if load:
             self.item = self.load_item()
         else:
-            raise KeyError(f"Item `{self._item_id}` does not exist. Use new_item() to create.")
+            raise KeyError(
+                f"Item `{self._item_id}` does not exist. Use new_item() to create."
+            )
 
     def __repr__(self) -> str:
         return f"FIMCollectionDGItem: {self._collection_id}-{self._item_id}"
@@ -288,4 +302,6 @@
         try:
             return self.collection.get_item(self._item_id)
         except Exception:
-            raise KeyError(f"Item `{self._item_id}` does not exist. Use new_item() to create.")+            raise KeyError(
+                f"Item `{self._item_id}` does not exist. Use new_item() to create."
+            )