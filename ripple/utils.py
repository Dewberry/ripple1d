--- conflicted
+++ resolved
@@ -1,15 +1,9 @@
-<<<<<<< HEAD
-import logging
-
-import boto3
-=======
 from __future__ import annotations
 
 import boto3
 import botocore
 from datetime import datetime, timezone
 import json
->>>>>>> 10954031
 import pandas as pd
 import geopandas as gpd
 import numpy as np
@@ -24,6 +18,78 @@
 import shutil
 from urllib.parse import urlparse
 import traceback
+import shutil
+from urllib.parse import urlparse
+import traceback
+
+from dotenv import load_dotenv, find_dotenv
+
+load_dotenv(find_dotenv())
+
+LOGGER = None  # modified by function init_log() the first time it is called.
+
+
+def init_log():
+    """Should be called only once by executable script, calling subsequent times has no effect."""
+    global LOGGER
+    if LOGGER is not None:
+        return
+
+    logging.getLogger("boto3").setLevel(logging.WARNING)
+    logging.getLogger("botocore").setLevel(logging.WARNING)
+
+    logger = logging.getLogger()
+    logger.setLevel(logging.INFO)
+    formatter = logging.Formatter('{"time":"%(asctime)s", "level": "%(levelname)s", "message":%(message)s}')
+
+    stream_handler = logging.StreamHandler()
+    stream_handler.setFormatter(formatter)
+    logger.addHandler(stream_handler)
+
+    assert LOGGER is None
+    LOGGER = logger
+    assert LOGGER is not None
+
+
+def get_sessioned_s3_client():
+    """Use env variables to establish a boto3 (AWS) session and return that session's S3 client handle."""
+    session = boto3.Session(
+        aws_access_key_id=os.environ["AWS_ACCESS_KEY_ID"],
+        aws_secret_access_key=os.environ["AWS_SECRET_ACCESS_KEY"],
+        region_name=os.environ["AWS_DEFAULT_REGION"],
+    )
+    s3_client = session.client("s3")
+    return s3_client
+
+
+def clip_raster(src_path: str, dst_path: str, mask: Polygon):
+    if os.path.exists(dst_path):
+        raise FileExistsError(dst_path)
+    if not isinstance(mask, Polygon):
+        raise TypeError(mask)
+    os.makedirs(os.path.dirname(dst_path), exist_ok=True)
+
+    logging.info(f"Reading: {src_path}")
+    with rasterio.open(src_path) as src:
+        out_meta = src.meta
+        out_image, out_transform = rasterio.mask.mask(src, [mask], all_touched=True, crop=True)
+
+    out_meta.update(
+        {
+            "driver": "GTiff",
+            "height": out_image.shape[1],
+            "width": out_image.shape[2],
+            "transform": out_transform,
+            "compress": "LZW",
+            "predictor": 3,
+            "tiled": True,
+        }
+    )
+
+    logging.info(f"Writing as masked: {dst_path}")
+    with rasterio.open(dst_path, "w", **out_meta) as dest:
+        dest.write(out_image)
+
 
 from dotenv import load_dotenv, find_dotenv
 
@@ -167,18 +233,6 @@
     return fig
 
 
-<<<<<<< HEAD
-def xs_concave_hull(xs: gpd.GeoDataFrame) -> gpd.GeoDataFrame:
-    """Compute and return the concave hull (polygon) for a set of cross sections (lines all facing the same direction)."""
-
-    points = xs.boundary.explode().unstack()
-    points_last_xs = [Point(coord) for coord in xs["geometry"].iloc[-1].coords]
-    points_first_xs = [Point(coord) for coord in xs["geometry"].iloc[0].coords[::-1]]
-
-    polygon = Polygon(points_first_xs + list(points[0]) + points_last_xs + list(points[1])[::-1])
-
-    return gpd.GeoDataFrame({"geometry": [polygon]}, geometry="geometry", crs=xs.crs)
-=======
 def s3_upload_dir_recursively(local_src_dir: str, tgt_dir: str, s3_client: botocore.client.BaseClient):
     """Copies all files from a local directory. tgt_dir can be local or a s3:// prefix"""
     assert tgt_dir.startswith("s3://")
@@ -284,4 +338,15 @@
 
 def s3_get_output_s3path(s3_bucket: str, stac_href: str) -> str:
     return f"s3://{s3_bucket}/mip/dev/ripple/output{urlparse(stac_href).path}/"
->>>>>>> 10954031
+
+
+def xs_concave_hull(xs: gpd.GeoDataFrame) -> gpd.GeoDataFrame:
+    """Compute and return the concave hull (polygon) for a set of cross sections (lines all facing the same direction)."""
+
+    points = xs.boundary.explode().unstack()
+    points_last_xs = [Point(coord) for coord in xs["geometry"].iloc[-1].coords]
+    points_first_xs = [Point(coord) for coord in xs["geometry"].iloc[0].coords[::-1]]
+
+    polygon = Polygon(points_first_xs + list(points[0]) + points_last_xs + list(points[1])[::-1])
+
+    return gpd.GeoDataFrame({"geometry": [polygon]}, geometry="geometry", crs=xs.crs)