--- conflicted
+++ resolved
@@ -63,7 +63,6 @@
     "Connection": "SA 2D Area Conn",
 }
 
-<<<<<<< HEAD
 MAP_DEM_UNCLIPPED_SRC_URL = (
     "https://rockyweb.usgs.gov/vdelivery/Datasets/Staged/Elevation/13/TIFF/USGS_Seamless_DEM_13.vrt"
 )
@@ -75,9 +74,4 @@
 
 METERS_PER_FOOT = 1200.0 / 3937.0
 
-STAC_API_URL = "https://stac.dewberryanalytics.com"
-=======
-TERRAIN_NAME = "MappingTerrain"
-STAC_API_URL = "https://stac.dewberryanalytics.com"
-MINDEPTH = 0.1
->>>>>>> 10954031
+STAC_API_URL = "https://stac.dewberryanalytics.com"