{
	"info": {
		"_postman_id": "22d602a5-053b-45ed-ae3a-191050fd1251",
		"name": "ripple",
		"schema": "https://schema.getpostman.com/json/collection/v2.1.0/collection.json",
		"_exporter_id": "29128857"
	},
	"item": [
		{
			"name": "processes",
			"item": [
				{
					"name": "test-huey-health",
					"request": {
						"method": "POST",
						"header": [],
						"body": {
							"mode": "raw",
							"raw": "{}",
							"options": {
								"raw": {
									"language": "json"
								}
							}
						},
						"url": {
							"raw": "{{url}}/processes/test/execution",
							"host": [
								"{{url}}"
							],
							"path": [
								"processes",
								"test",
								"execution"
							]
						}
					},
					"response": []
				},
				{
					"name": "test-sleep",
					"request": {
						"method": "POST",
						"header": [],
						"body": {
							"mode": "raw",
							"raw": "{}",
							"options": {
								"raw": {
									"language": "json"
								}
							}
						},
						"url": {
							"raw": "{{url}}/processes/sleep/execution",
							"host": [
								"{{url}}"
							],
							"path": [
								"processes",
								"sleep",
								"execution"
							]
						}
					},
					"response": []
				},
				{
					"name": "extract_submodel",
					"request": {
						"method": "POST",
						"header": [],
						"body": {
							"mode": "raw",
							"raw": "{\r\n    \"source_model_directory\": \"C:\\\\Users\\\\mdeshotel\\\\Downloads\\\\12040101_Models\\\\ripple2\\\\ripple\\\\tests\\\\ras-data\\\\Baxter\",\r\n    \"submodel_directory\": \"{{submodels_base_directory}}\\\\{{nwm_reach_id}}\",\r\n    \"nwm_id\": \"{{nwm_reach_id}}\",\r\n    \"ripple_version\": \"{{ripple_version}}\"\r\n}",
							"options": {
								"raw": {
									"language": "json"
								}
							}
						},
						"url": {
							"raw": "{{url}}/processes/extract_submodel/execution",
							"host": [
								"{{url}}"
							],
							"path": [
								"processes",
								"extract_submodel",
								"execution"
							]
						}
					},
					"response": []
				},
				{
					"name": "create_ras_terrain",
					"request": {
						"method": "POST",
						"header": [],
						"body": {
							"mode": "raw",
<<<<<<< HEAD
							"raw": "{\r\n    \"submodel_directory\": \"{{submodels_base_directory}}\\\\{{nwm_reach_id}}\",\r\n    \"resolution\": null,\r\n    \"resolution_units\": null\r\n}",
=======
							"raw": "{\r\n    \"submodel_directory\": \"{{submodels_base_directory}}\\\\{{nwm_reach_id}}\",\r\n    \"resolution\": 3,\r\n    \"resolution_units\": \"Meters\"\r\n}",
>>>>>>> 9836d14d
							"options": {
								"raw": {
									"language": "json"
								}
							}
						},
						"url": {
							"raw": "{{url}}/processes/create_ras_terrain/execution",
							"host": [
								"{{url}}"
							],
							"path": [
								"processes",
								"create_ras_terrain",
								"execution"
							]
						}
					},
					"response": []
				},
				{
					"name": "create_model_run_normal_depth",
					"request": {
						"method": "POST",
						"header": [],
						"body": {
							"mode": "raw",
							"raw": "{\r\n    \"submodel_directory\": \"{{submodels_base_directory}}\\\\{{nwm_reach_id}}\",\r\n    \"plan_suffix\": \"ind\",\r\n    \"num_of_discharges_for_initial_normal_depth_runs\": 5,\r\n    \"show_ras\":false\r\n}",
							"options": {
								"raw": {
									"language": "json"
								}
							}
						},
						"url": {
							"raw": "{{url}}/processes/create_model_run_normal_depth/execution",
							"host": [
								"{{url}}"
							],
							"path": [
								"processes",
								"create_model_run_normal_depth",
								"execution"
							]
						}
					},
					"response": []
				},
				{
					"name": "run_incremental_normal_depth",
					"request": {
						"method": "POST",
						"header": [],
						"body": {
							"mode": "raw",
							"raw": "{\r\n    \"submodel_directory\": \"{{submodels_base_directory}}\\\\{{nwm_reach_id}}\",\r\n    \"plan_suffix\": \"nd\",\r\n    \"depth_increment\": 1,\r\n    \"ras_version\": \"631\",\r\n    \"show_ras\":false\r\n}",
							"options": {
								"raw": {
									"language": "json"
								}
							}
						},
						"url": {
							"raw": "{{url}}/processes/run_incremental_normal_depth/execution",
							"host": [
								"{{url}}"
							],
							"path": [
								"processes",
								"run_incremental_normal_depth",
								"execution"
							]
						}
					},
					"response": []
				},
				{
					"name": "run_known_wse",
					"request": {
						"method": "POST",
						"header": [],
						"body": {
							"mode": "raw",
							"raw": "{\r\n    \"submodel_directory\": \"{{submodels_base_directory}}\\\\{{nwm_reach_id}}\",\r\n    \"plan_suffix\": \"kwse\",\r\n    \"min_elevation\": 60.0,\r\n    \"max_elevation\": 62.0,\r\n    \"depth_increment\": 1.0,\r\n    \"ras_version\": \"631\",\r\n    \"show_ras\":true\r\n}",
							"options": {
								"raw": {
									"language": "json"
								}
							}
						},
						"url": {
							"raw": "{{url}}/processes/run_known_wse/execution",
							"host": [
								"{{url}}"
							],
							"path": [
								"processes",
								"run_known_wse",
								"execution"
							]
						}
					},
					"response": []
				},
				{
					"name": "create_fim_lib",
					"request": {
						"method": "POST",
						"header": [],
						"body": {
							"mode": "raw",
							"raw": "{\r\n    \"submodel_directory\": \"{{submodels_base_directory}}\\\\{{nwm_reach_id}}\",\r\n    \"plans\": [\"nd\",\"kwse\"],\r\n    \"resolution\":3,\r\n    \"resolution_units\":\"Meters\"\r\n}",
							"options": {
								"raw": {
									"language": "json"
								}
							}
						},
						"url": {
							"raw": "{{url}}/processes/create_fim_lib/execution",
							"host": [
								"{{url}}"
							],
							"path": [
								"processes",
								"create_fim_lib",
								"execution"
							]
						}
					},
					"response": []
				},
				{
					"name": "nwm_reach_model_stac",
					"request": {
						"method": "POST",
						"header": [],
						"body": {
							"mode": "raw",
							"raw": "{\r\n    \"ras_project_directory\": \"{{submodels_base_directory}}\\\\{{nwm_reach_id}}\",\r\n    \"ras_model_s3_prefix\":\"stac/test-data/nwm_reach_models/{{nwm_reach_id}}\",\r\n    \"bucket\": \"fim\",\r\n    \"ripple_version\": \"{{ripple_version}}\"\r\n}\r\n",
							"options": {
								"raw": {
									"language": "json"
								}
							}
						},
						"url": {
							"raw": "{{url}}/processes/nwm_reach_model_stac/execution",
							"host": [
								"{{url}}"
							],
							"path": [
								"processes",
								"nwm_reach_model_stac",
								"execution"
							]
						}
					},
					"response": []
				},
				{
					"name": "fim_lib_stac",
					"request": {
						"method": "POST",
						"header": [],
						"body": {
							"mode": "raw",
							"raw": "{\r\n    \"ras_project_directory\": \"{{submodels_base_directory}}\\\\{{nwm_reach_id}}\",\r\n    \"nwm_reach_id\":\"{{nwm_reach_id}}\",\r\n    \"s3_prefix\":\"stac/test-data/fim_libs/{{nwm_reach_id}}\",\r\n    \"bucket\": \"fim\"\r\n}\r\n",
							"options": {
								"raw": {
									"language": "json"
								}
							}
						},
						"url": {
							"raw": "{{url}}/processes/fim_lib_stac/execution",
							"host": [
								"{{url}}"
							],
							"path": [
								"processes",
								"fim_lib_stac",
								"execution"
							]
						}
					},
					"response": []
				}
			],
			"event": [
				{
					"listen": "prerequest",
					"script": {
						"type": "text/javascript",
						"packages": {},
						"exec": [
							""
						]
					}
				},
				{
					"listen": "test",
					"script": {
						"type": "text/javascript",
						"packages": {},
						"exec": [
							"var resp = pm.response.json()\r",
							"pm.collectionVariables.set(\"jobID\", resp[\"jobID\"])"
						]
					}
				}
			]
		},
		{
			"name": "ping",
			"request": {
				"method": "GET",
				"header": [],
				"url": {
					"raw": "{{url}}/ping",
					"host": [
						"{{url}}"
					],
					"path": [
						"ping"
					]
				}
			},
			"response": []
		},
		{
			"name": "dismiss",
			"request": {
				"method": "DELETE",
				"header": [],
				"body": {
					"mode": "raw",
					"raw": "",
					"options": {
						"raw": {
							"language": "json"
						}
					}
				},
				"url": {
					"raw": "{{url}}/jobs/:jobID",
					"host": [
						"{{url}}"
					],
					"path": [
						"jobs",
						":jobID"
					],
					"variable": [
						{
							"key": "jobID",
							"value": "{{jobID}}"
						}
					]
				}
			},
			"response": []
		},
		{
			"name": "job",
			"protocolProfileBehavior": {
				"disableBodyPruning": true
			},
			"request": {
				"method": "GET",
				"header": [],
				"body": {
					"mode": "raw",
					"raw": "",
					"options": {
						"raw": {
							"language": "json"
						}
					}
				},
				"url": {
					"raw": "{{url}}/jobs/:jobID",
					"host": [
						"{{url}}"
					],
					"path": [
						"jobs",
						":jobID"
					],
					"query": [
						{
							"key": null,
							"value": "",
							"disabled": true
						}
					],
					"variable": [
						{
							"key": "jobID",
							"value": "{{jobID}}"
						}
					]
				}
			},
			"response": []
		},
		{
			"name": "all_jobs",
			"protocolProfileBehavior": {
				"disableBodyPruning": true
			},
			"request": {
				"method": "GET",
				"header": [],
				"body": {
					"mode": "raw",
					"raw": "",
					"options": {
						"raw": {
							"language": "json"
						}
					}
				},
				"url": {
					"raw": "{{url}}/jobs",
					"host": [
						"{{url}}"
					],
					"path": [
						"jobs"
					],
					"query": [
						{
							"key": null,
							"value": "",
							"disabled": true
						}
					]
				}
			},
			"response": []
		}
	],
	"event": [
		{
			"listen": "prerequest",
			"script": {
				"type": "text/javascript",
				"packages": {},
				"exec": [
					""
				]
			}
		},
		{
			"listen": "test",
			"script": {
				"type": "text/javascript",
				"packages": {},
				"exec": [
					""
				]
			}
		}
	],
	"variable": [
		{
			"key": "url",
			"value": "localhost",
			"type": "string"
		},
		{
			"key": "submodels_base_directory",
			"value": "~\\\\repos\\\\ripple\\\\tests\\\\ras-data\\\\Baxter\\\\submodels",
			"type": "string"
		},
		{
			"key": "nwm_reach_id",
			"value": "2823932",
			"type": "string"
		},
		{
			"key": "ripple_version",
			"value": "0.0.1",
			"type": "string"
		},
		{
			"key": "jobID",
			"value": "",
			"type": "string"
		}
	]
}<|MERGE_RESOLUTION|>--- conflicted
+++ resolved
@@ -100,11 +100,7 @@
 						"header": [],
 						"body": {
 							"mode": "raw",
-<<<<<<< HEAD
-							"raw": "{\r\n    \"submodel_directory\": \"{{submodels_base_directory}}\\\\{{nwm_reach_id}}\",\r\n    \"resolution\": null,\r\n    \"resolution_units\": null\r\n}",
-=======
 							"raw": "{\r\n    \"submodel_directory\": \"{{submodels_base_directory}}\\\\{{nwm_reach_id}}\",\r\n    \"resolution\": 3,\r\n    \"resolution_units\": \"Meters\"\r\n}",
->>>>>>> 9836d14d
 							"options": {
 								"raw": {
 									"language": "json"
